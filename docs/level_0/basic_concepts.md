--- conflicted
+++ resolved
@@ -42,18 +42,10 @@
 
 ## Installation
 
-<<<<<<< HEAD
 A Blueprints is a reusable definition of the installation process of a particular cloud environment. 
-An instance of such a Blueprint with particular import data is called an Installation. Installations are kubernetes 
+An instance of such a Blueprint with particular import data is called an Installation. Installations are Kubernetes 
 Custom Resources (CR) defined by Landscaper. An installation references the Blueprint of a Component via the 
 corresponding Component Descriptor. It specifies the import data and how to handle the export data. 
-=======
-Blueprints and Component Descriptors do not trigger any installation process. A Blueprints is a reusable 
-definition of the installation process of a particular component/application. An instance of such a Blueprint with particular
-import data is called an Installation. Installations are Kubernetes Custom Resources (CR).
-An installation references the Blueprint of a Component via the corresponding Component Descriptor.
-It specifies the import data and how to handle the export data. 
->>>>>>> 926d772e
 
 An Installation is deployed to the cluster where Landscaper watches these CRs. If Landscaper recognizes an installation
 with all input data available, it starts the setup specified in the Blueprint. This executes the installation tasks 
