--- conflicted
+++ resolved
@@ -45,15 +45,12 @@
 	KeyJobID = "jobID"
 	// KeyJobIDFinished is for the ID of the finished job.
 	KeyJobIDFinished = "jobIDFinished"
-<<<<<<< HEAD
 	// KeyCDName is the name of a component descriptor.
 	KeyCDName = "cdName"
-=======
 	// KeyVersion is for referencing a version
 	KeyVersion = "version"
 	// KeyDeletionTimestamp is for referencing a deletion timestamp. The value should be of type time.Time.
 	KeyDeletionTimestamp = "deletionTimestamp"
->>>>>>> e4f128c9
 
 	// MsgStartReconcile is the message which is displayed at the beginning of a new reconcile loop.
 	MsgStartReconcile = "Starting reconcile"
