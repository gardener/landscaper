#!/bin/bash -eu

<<<<<<< HEAD
go_version="1.21.8"
=======
# SPDX-FileCopyrightText: 2024 SAP SE or an SAP affiliate company and Gardener contributors
#
# SPDX-License-Identifier: Apache-2.0

go_version="1.21.7"
>>>>>>> 01c83f90

if ! which go 1>/dev/null; then
  echo "> Installing go ..."
  
  arch=$(uname -m)
  if [[ "$arch" == "x86_64" ]]; then
    arch="amd64"
  fi
  os=$(uname | tr '[:upper:]' '[:lower:]')

  (
    set -euo pipefail
    curl -sfL https://go.dev/dl/go${go_version}.${os}-${arch}.tar.gz --output /tmp/go.tar.gz
    tar -C /usr/local -xzf /tmp/go.tar.gz
  )

  export PATH=$PATH:/usr/local/go/bin
fi<|MERGE_RESOLUTION|>--- conflicted
+++ resolved
@@ -1,14 +1,10 @@
 #!/bin/bash -eu
 
-<<<<<<< HEAD
-go_version="1.21.8"
-=======
 # SPDX-FileCopyrightText: 2024 SAP SE or an SAP affiliate company and Gardener contributors
 #
 # SPDX-License-Identifier: Apache-2.0
 
-go_version="1.21.7"
->>>>>>> 01c83f90
+go_version="1.21.8"
 
 if ! which go 1>/dev/null; then
   echo "> Installing go ..."
