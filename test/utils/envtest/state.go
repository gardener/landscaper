--- conflicted
+++ resolved
@@ -234,22 +234,6 @@
 	return s.CreateWithClientAndRetries(ctx, s.Client, obj, opts...)
 }
 
-<<<<<<< HEAD
-// UpdateWithClient creates or updates a kubernetes resource and adds it to the current state
-func (s *State) UpdateWithClientAndRetries(ctx context.Context, c client.Client, obj client.Object, opts ...CreateOption) error {
-	options := &CreateOptions{}
-	if err := options.ApplyOptions(opts...); err != nil {
-		return err
-	}
-	tmp := obj.DeepCopyObject().(client.Object)
-
-	for i := 0; i < 10; i++ {
-		err := c.Update(ctx, obj)
-		if err == nil {
-			break
-		} else if s.checkIfSporadicError(err) {
-			s.log.Logln("state UpdateWithClient-update failed but retried: " + err.Error())
-=======
 // Update a kubernetes resources
 func (s *State) Update(ctx context.Context, obj client.Object, opts ...client.UpdateOption) error {
 	for i := 0; i < 10; i++ {
@@ -258,45 +242,12 @@
 			break
 		} else if s.checkIfSporadicError(err) {
 			s.log.Logln("state Update failed but retried: " + err.Error())
->>>>>>> 89cc8f1b
 			time.Sleep(5 * time.Second)
 		} else {
 			return err
 		}
 	}
-<<<<<<< HEAD
-
-	tmp.SetName(obj.GetName())
-	tmp.SetNamespace(obj.GetNamespace())
-	tmp.SetResourceVersion(obj.GetResourceVersion())
-	tmp.SetGeneration(obj.GetGeneration())
-	tmp.SetUID(obj.GetUID())
-	tmp.SetCreationTimestamp(obj.GetCreationTimestamp())
-	if options.UpdateStatus {
-		if err := c.Status().Update(ctx, tmp); err != nil {
-			if !apierrors.IsNotFound(err) {
-				return err
-			}
-
-			if strings.Contains(err.Error(), "connection refused") {
-				s.log.Logln("state UpdateWithClient-update failed but retried: " + err.Error())
-				if err := c.Status().Update(ctx, tmp); err != nil {
-					if !apierrors.IsNotFound(err) {
-						return err
-					}
-				}
-			}
-		}
-	}
-	return s.AddResources(tmp)
-}
-
-// Updte updates a kubernetes resources and adds it to the current state
-func (s *State) Update(ctx context.Context, obj client.Object, opts ...CreateOption) error {
-	return s.UpdateWithClientAndRetries(ctx, s.Client, obj, opts...)
-=======
-	return nil
->>>>>>> 89cc8f1b
+	return nil
 }
 
 // InitResourcesWithClient creates a new isolated environment with its own namespace.
