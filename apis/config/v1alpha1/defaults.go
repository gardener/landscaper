--- conflicted
+++ resolved
@@ -52,33 +52,10 @@
 		// The old location is ignored if a repository context is defined in the new location.
 		obj.Controllers.Contexts.Config.Default.RepositoryContext = obj.RepositoryContext
 	}
-<<<<<<< HEAD
 
-	if obj.DeployerManagement.Disable {
-		obj.DeployerManagement.Agent.Disable = true
-	}
-	if len(obj.DeployerManagement.Agent.Name) == 0 {
-		obj.DeployerManagement.Agent.Name = "default"
-	}
-	if len(obj.DeployerManagement.Agent.Namespace) == 0 {
-		obj.DeployerManagement.Agent.Namespace = obj.DeployerManagement.Namespace
-	}
-	if len(obj.DeployerManagement.Agent.LandscaperNamespace) == 0 {
-		obj.DeployerManagement.Agent.LandscaperNamespace = obj.DeployerManagement.Namespace
-	}
-	if obj.DeployerManagement.Agent.OCI == nil {
-		obj.DeployerManagement.Agent.OCI = obj.Registry.OCI
-	}
-
-	if obj.DeployerManagement.DeployerRepositoryContext == nil {
-		defaultCtx, _ := cdv2.NewUnstructured(cdv2.NewOCIRegistryRepository("europe-docker.pkg.dev/sap-gcp-cp-k8s-stable-hub/landscaper", ""))
-		obj.DeployerManagement.DeployerRepositoryContext = &defaultCtx
-	}
 	if obj.SignatureVerificationEnforcementPolicy == "" {
 		obj.SignatureVerificationEnforcementPolicy = DoNotEnforce
 	}
-=======
->>>>>>> fb3e67e0
 }
 
 // SetDefaults_CrdManagementConfiguration sets the defaults for the crd management configuration.
