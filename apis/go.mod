module github.com/gardener/landscaper/apis

go 1.24.5

require (
	github.com/gardener/landscaper/component-spec-bindings-go v0.0.0-00010101000000-000000000000
	github.com/onsi/ginkgo v1.16.5
	github.com/onsi/ginkgo/v2 v2.23.4
	github.com/onsi/gomega v1.37.0
	github.com/robfig/cron/v3 v3.0.1
	k8s.io/api v0.33.2
	k8s.io/apiextensions-apiserver v0.33.2
	k8s.io/apimachinery v0.33.2
	k8s.io/client-go v0.33.2
<<<<<<< HEAD
=======
	k8s.io/kube-openapi v0.0.0-20250701173324-9bd5c66d9911
>>>>>>> 1857b065
	k8s.io/utils v0.0.0-20250604170112-4c0f3b243397
	sigs.k8s.io/yaml v1.5.0
)

replace github.com/gardener/landscaper/component-spec-bindings-go => ../component-spec-bindings-go

require (
	github.com/fsnotify/fsnotify v1.9.0 // indirect
	github.com/fxamacker/cbor/v2 v2.7.0 // indirect
	github.com/ghodss/yaml v1.0.0 // indirect
	github.com/go-logr/logr v1.4.3 // indirect
	github.com/go-task/slim-sprig/v3 v3.0.0 // indirect
	github.com/gogo/protobuf v1.3.2 // indirect
<<<<<<< HEAD
=======
	github.com/google/gnostic-models v0.7.0 // indirect
>>>>>>> 1857b065
	github.com/google/go-cmp v0.7.0 // indirect
	github.com/google/pprof v0.0.0-20250403155104-27863c87afa6 // indirect
	github.com/json-iterator/go v1.1.12 // indirect
	github.com/modern-go/concurrent v0.0.0-20180306012644-bacd9c7ef1dd // indirect
	github.com/modern-go/reflect2 v1.0.2 // indirect
	github.com/nxadm/tail v1.4.11 // indirect
	github.com/x448/float16 v0.8.4 // indirect
	github.com/xeipuuv/gojsonpointer v0.0.0-20190905194746-02993c407bfb // indirect
	github.com/xeipuuv/gojsonreference v0.0.0-20180127040603-bd5ef7bd5415 // indirect
	github.com/xeipuuv/gojsonschema v1.2.0 // indirect
	go.uber.org/automaxprocs v1.6.0 // indirect
	go.yaml.in/yaml/v2 v2.4.2 // indirect
<<<<<<< HEAD
	golang.org/x/net v0.40.0 // indirect
	golang.org/x/sys v0.33.0 // indirect
	golang.org/x/text v0.25.0 // indirect
	golang.org/x/tools v0.33.0 // indirect
=======
	go.yaml.in/yaml/v3 v3.0.3 // indirect
	golang.org/x/net v0.38.0 // indirect
	golang.org/x/sys v0.32.0 // indirect
	golang.org/x/text v0.23.0 // indirect
	golang.org/x/tools v0.31.0 // indirect
	google.golang.org/protobuf v1.36.5 // indirect
>>>>>>> 1857b065
	gopkg.in/inf.v0 v0.9.1 // indirect
	gopkg.in/tomb.v1 v1.0.0-20141024135613-dd632973f1e7 // indirect
	gopkg.in/yaml.v2 v2.4.0 // indirect
	gopkg.in/yaml.v3 v3.0.1 // indirect
	k8s.io/klog/v2 v2.130.1 // indirect
	sigs.k8s.io/json v0.0.0-20241010143419-9aa6b5e7a4b3 // indirect
	sigs.k8s.io/randfill v1.0.0 // indirect
	sigs.k8s.io/structured-merge-diff/v4 v4.6.0 // indirect
)<|MERGE_RESOLUTION|>--- conflicted
+++ resolved
@@ -12,10 +12,7 @@
 	k8s.io/apiextensions-apiserver v0.33.2
 	k8s.io/apimachinery v0.33.2
 	k8s.io/client-go v0.33.2
-<<<<<<< HEAD
-=======
 	k8s.io/kube-openapi v0.0.0-20250701173324-9bd5c66d9911
->>>>>>> 1857b065
 	k8s.io/utils v0.0.0-20250604170112-4c0f3b243397
 	sigs.k8s.io/yaml v1.5.0
 )
@@ -29,10 +26,7 @@
 	github.com/go-logr/logr v1.4.3 // indirect
 	github.com/go-task/slim-sprig/v3 v3.0.0 // indirect
 	github.com/gogo/protobuf v1.3.2 // indirect
-<<<<<<< HEAD
-=======
 	github.com/google/gnostic-models v0.7.0 // indirect
->>>>>>> 1857b065
 	github.com/google/go-cmp v0.7.0 // indirect
 	github.com/google/pprof v0.0.0-20250403155104-27863c87afa6 // indirect
 	github.com/json-iterator/go v1.1.12 // indirect
@@ -45,19 +39,10 @@
 	github.com/xeipuuv/gojsonschema v1.2.0 // indirect
 	go.uber.org/automaxprocs v1.6.0 // indirect
 	go.yaml.in/yaml/v2 v2.4.2 // indirect
-<<<<<<< HEAD
 	golang.org/x/net v0.40.0 // indirect
 	golang.org/x/sys v0.33.0 // indirect
 	golang.org/x/text v0.25.0 // indirect
 	golang.org/x/tools v0.33.0 // indirect
-=======
-	go.yaml.in/yaml/v3 v3.0.3 // indirect
-	golang.org/x/net v0.38.0 // indirect
-	golang.org/x/sys v0.32.0 // indirect
-	golang.org/x/text v0.23.0 // indirect
-	golang.org/x/tools v0.31.0 // indirect
-	google.golang.org/protobuf v1.36.5 // indirect
->>>>>>> 1857b065
 	gopkg.in/inf.v0 v0.9.1 // indirect
 	gopkg.in/tomb.v1 v1.0.0-20141024135613-dd632973f1e7 // indirect
 	gopkg.in/yaml.v2 v2.4.0 // indirect
