module github.com/gardener/landscaper

go 1.23.5

require (
	dario.cat/mergo v1.0.1
	github.com/Masterminds/sprig/v3 v3.3.0
	github.com/cloudflare/cfssl v1.6.5
	github.com/distribution/reference v0.6.0
	github.com/docker/cli v27.3.1+incompatible
	github.com/gardener/component-cli v0.44.0
	github.com/gardener/component-spec/bindings-go v0.0.98
	github.com/gardener/landscaper/apis v0.0.0-00010101000000-000000000000
	github.com/gardener/landscaper/controller-utils v0.0.0-00010101000000-000000000000
	github.com/go-logr/logr v1.4.2
	github.com/golang/mock v1.6.0
	github.com/google/uuid v1.6.0
	github.com/hashicorp/go-multierror v1.1.1
	github.com/mandelsoft/filepath v0.0.0-20240223090642-3e2777258aa3
	github.com/mandelsoft/goutils v0.0.0-20241227142622-83a787399095
	github.com/mandelsoft/spiff v1.7.0-beta-6
	github.com/mandelsoft/vfs v0.4.4
	github.com/onsi/ginkgo v1.16.5
	github.com/onsi/ginkgo/v2 v2.22.2
	github.com/onsi/gomega v1.36.2
	github.com/opencontainers/go-digest v1.0.0
	github.com/opencontainers/image-spec v1.1.0
	github.com/pkg/errors v0.9.1
	github.com/prometheus/client_golang v1.20.5
	github.com/robfig/cron/v3 v3.0.1
	github.com/shirou/gopsutil/v4 v4.25.1
	github.com/spf13/cobra v1.8.1
	github.com/spf13/pflag v1.0.6
	github.com/xeipuuv/gojsonschema v1.2.0
	golang.org/x/crypto v0.33.0
	golang.org/x/sync v0.11.0
	golang.org/x/sys v0.30.0
	gopkg.in/yaml.v3 v3.0.1
	helm.sh/helm/v3 v3.17.0
	k8s.io/api v0.32.1
	k8s.io/apiextensions-apiserver v0.32.1
	k8s.io/apimachinery v0.32.1
	k8s.io/client-go v0.32.1
	k8s.io/code-generator v0.32.1
	k8s.io/utils v0.0.0-20241210054802-24370beab758
	ocm.software/ocm v0.19.1
	sigs.k8s.io/controller-runtime v0.20.1
	sigs.k8s.io/yaml v1.4.0
)

replace (
	github.com/gardener/landscaper/apis => ./apis
	github.com/gardener/landscaper/controller-utils => ./controller-utils
	github.com/googleapis/gnostic => github.com/googleapis/gnostic v0.7.0
)

require (
	cloud.google.com/go/auth v0.10.2 // indirect
	cloud.google.com/go/auth/oauth2adapt v0.2.5 // indirect
	cloud.google.com/go/compute/metadata v0.5.2 // indirect
	filippo.io/edwards25519 v1.1.0 // indirect
	github.com/AdaLogics/go-fuzz-headers v0.0.0-20240806141605-e8a1dd7889d6 // indirect
	github.com/AliyunContainerService/ack-ram-tool/pkg/credentials/provider v0.15.2 // indirect
	github.com/Azure/azure-sdk-for-go v68.0.0+incompatible // indirect
	github.com/Azure/go-ansiterm v0.0.0-20230124172434-306776ec8161 // indirect
	github.com/Azure/go-autorest v14.2.0+incompatible // indirect
	github.com/Azure/go-autorest/autorest v0.11.29 // indirect
	github.com/Azure/go-autorest/autorest/adal v0.9.24 // indirect
	github.com/Azure/go-autorest/autorest/azure/auth v0.5.13 // indirect
	github.com/Azure/go-autorest/autorest/azure/cli v0.4.6 // indirect
	github.com/Azure/go-autorest/autorest/date v0.3.0 // indirect
	github.com/Azure/go-autorest/logger v0.2.1 // indirect
	github.com/Azure/go-autorest/tracing v0.6.0 // indirect
	github.com/BurntSushi/toml v1.4.0 // indirect
	github.com/DataDog/gostackparse v0.7.0 // indirect
	github.com/InfiniteLoopSpace/go_S-MIME v0.0.0-20181221134359-3f58f9a4b2b6 // indirect
	github.com/MakeNowJust/heredoc v1.0.0 // indirect
	github.com/Masterminds/goutils v1.1.1 // indirect
	github.com/Masterminds/semver/v3 v3.3.1 // indirect
	github.com/Masterminds/squirrel v1.5.4 // indirect
	github.com/Microsoft/go-winio v0.6.2 // indirect
<<<<<<< HEAD
	github.com/ProtonMail/go-crypto v1.0.0 // indirect
=======
	github.com/ProtonMail/go-crypto v0.0.0-20230923063757-afb1ddc0824c // indirect
>>>>>>> 8093af7c
	github.com/ThalesIgnite/crypto11 v1.2.5 // indirect
	github.com/a8m/envsubst v1.4.2 // indirect
	github.com/alecthomas/participle/v2 v2.1.1 // indirect
	github.com/alibabacloud-go/alibabacloud-gateway-spi v0.0.5 // indirect
	github.com/alibabacloud-go/cr-20160607 v1.0.1 // indirect
	github.com/alibabacloud-go/cr-20181201 v1.0.10 // indirect
	github.com/alibabacloud-go/darabonba-openapi v0.2.1 // indirect
	github.com/alibabacloud-go/debug v1.0.1 // indirect
	github.com/alibabacloud-go/endpoint-util v1.1.1 // indirect
	github.com/alibabacloud-go/openapi-util v0.1.1 // indirect
	github.com/alibabacloud-go/tea v1.2.2 // indirect
	github.com/alibabacloud-go/tea-utils v1.4.5 // indirect
	github.com/alibabacloud-go/tea-utils/v2 v2.0.7 // indirect
	github.com/alibabacloud-go/tea-xml v1.1.3 // indirect
	github.com/aliyun/credentials-go v1.3.10 // indirect
	github.com/asaskevich/govalidator v0.0.0-20230301143203-a9d515a09cc2 // indirect
	github.com/aws/aws-sdk-go-v2 v1.32.5 // indirect
	github.com/aws/aws-sdk-go-v2/aws/protocol/eventstream v1.6.7 // indirect
	github.com/aws/aws-sdk-go-v2/config v1.28.5 // indirect
	github.com/aws/aws-sdk-go-v2/credentials v1.17.46 // indirect
	github.com/aws/aws-sdk-go-v2/feature/ec2/imds v1.16.20 // indirect
	github.com/aws/aws-sdk-go-v2/feature/s3/manager v1.17.40 // indirect
	github.com/aws/aws-sdk-go-v2/internal/configsources v1.3.24 // indirect
	github.com/aws/aws-sdk-go-v2/internal/endpoints/v2 v2.6.24 // indirect
	github.com/aws/aws-sdk-go-v2/internal/ini v1.8.1 // indirect
	github.com/aws/aws-sdk-go-v2/internal/v4a v1.3.24 // indirect
	github.com/aws/aws-sdk-go-v2/service/ecr v1.36.6 // indirect
	github.com/aws/aws-sdk-go-v2/service/ecrpublic v1.27.2 // indirect
	github.com/aws/aws-sdk-go-v2/service/internal/accept-encoding v1.12.1 // indirect
	github.com/aws/aws-sdk-go-v2/service/internal/checksum v1.4.5 // indirect
	github.com/aws/aws-sdk-go-v2/service/internal/presigned-url v1.12.5 // indirect
	github.com/aws/aws-sdk-go-v2/service/internal/s3shared v1.18.5 // indirect
	github.com/aws/aws-sdk-go-v2/service/s3 v1.68.0 // indirect
	github.com/aws/aws-sdk-go-v2/service/sso v1.24.6 // indirect
	github.com/aws/aws-sdk-go-v2/service/ssooidc v1.28.5 // indirect
	github.com/aws/aws-sdk-go-v2/service/sts v1.33.1 // indirect
	github.com/aws/smithy-go v1.22.1 // indirect
	github.com/awslabs/amazon-ecr-credential-helper/ecr-login v0.0.0-20241009180534-e718692eec62 // indirect
	github.com/beorn7/perks v1.0.1 // indirect
	github.com/blang/semver v3.5.1+incompatible // indirect
	github.com/blang/semver/v4 v4.0.0 // indirect
	github.com/buildkite/agent/v3 v3.83.1 // indirect
	github.com/buildkite/go-pipeline v0.13.2 // indirect
	github.com/buildkite/interpolate v0.1.4 // indirect
	github.com/buildkite/roko v1.2.0 // indirect
	github.com/cenkalti/backoff/v4 v4.3.0 // indirect
	github.com/cespare/xxhash/v2 v2.3.0 // indirect
	github.com/chai2010/gettext-go v1.0.3 // indirect
	github.com/chrismellard/docker-credential-acr-env v0.0.0-20230304212654-82a0ddb27589 // indirect
	github.com/clbanning/mxj/v2 v2.7.0 // indirect
	github.com/cloudflare/circl v1.5.0 // indirect
	github.com/common-nighthawk/go-figure v0.0.0-20210622060536-734e95fb86be // indirect
	github.com/containerd/containerd v1.7.24 // indirect
	github.com/containerd/errdefs v1.0.0 // indirect
	github.com/containerd/log v0.1.0 // indirect
	github.com/containerd/platforms v0.2.1 // indirect
	github.com/containerd/stargz-snapshotter/estargz v0.15.1 // indirect
	github.com/containers/image/v5 v5.33.0 // indirect
	github.com/containers/libtrust v0.0.0-20230121012942-c1716e8a8d01 // indirect
	github.com/containers/ocicrypt v1.2.0 // indirect
	github.com/containers/storage v1.56.0 // indirect
	github.com/coreos/go-oidc/v3 v3.11.0 // indirect
	github.com/cyberphone/json-canonicalization v0.0.0-20231217050601-ba74d44ecf5f // indirect
	github.com/cyphar/filepath-securejoin v0.3.6 // indirect
	github.com/davecgh/go-spew v1.1.2-0.20180830191138-d8f796af33cc // indirect
	github.com/dgryski/go-rendezvous v0.0.0-20200823014737-9f7001d12a5f // indirect
	github.com/digitorus/pkcs7 v0.0.0-20230818184609-3a137a874352 // indirect
	github.com/digitorus/timestamp v0.0.0-20231217203849-220c5c2851b7 // indirect
	github.com/dimchansky/utfbom v1.1.1 // indirect
	github.com/docker/distribution v2.8.3+incompatible // indirect
	github.com/docker/docker v27.3.1+incompatible // indirect
	github.com/docker/docker-credential-helpers v0.8.2 // indirect
	github.com/docker/go v1.5.1-1.0.20160303222718-d30aec9fd63c // indirect
	github.com/docker/go-connections v0.5.0 // indirect
	github.com/docker/go-metrics v0.0.1 // indirect
	github.com/docker/go-units v0.5.0 // indirect
	github.com/drone/envsubst v1.0.3 // indirect
	github.com/dustin/go-humanize v1.0.1 // indirect
<<<<<<< HEAD
	github.com/ebitengine/purego v0.8.1 // indirect
	github.com/elliotchance/orderedmap v1.6.0 // indirect
=======
	github.com/ebitengine/purego v0.8.2 // indirect
>>>>>>> 8093af7c
	github.com/emicklei/go-restful/v3 v3.12.1 // indirect
	github.com/evanphx/json-patch v5.9.0+incompatible // indirect
	github.com/evanphx/json-patch/v5 v5.9.0 // indirect
	github.com/exponent-io/jsonpath v0.0.0-20210407135951-1de76d718b3f // indirect
	github.com/fatih/color v1.18.0 // indirect
	github.com/felixge/httpsnoop v1.0.4 // indirect
	github.com/fsnotify/fsnotify v1.7.0 // indirect
	github.com/fvbommel/sortorder v1.1.0 // indirect
	github.com/fxamacker/cbor/v2 v2.7.0 // indirect
	github.com/ghodss/yaml v1.0.0 // indirect
	github.com/go-chi/chi v4.1.2+incompatible // indirect
	github.com/go-errors/errors v1.5.1 // indirect
	github.com/go-gorp/gorp/v3 v3.1.0 // indirect
	github.com/go-jose/go-jose/v3 v3.0.3 // indirect
	github.com/go-jose/go-jose/v4 v4.0.4 // indirect
	github.com/go-logr/stdr v1.2.2 // indirect
	github.com/go-logr/zapr v1.3.0 // indirect
	github.com/go-ole/go-ole v1.2.6 // indirect
	github.com/go-openapi/analysis v0.23.0 // indirect
	github.com/go-openapi/errors v0.22.0 // indirect
	github.com/go-openapi/jsonpointer v0.21.0 // indirect
	github.com/go-openapi/jsonreference v0.21.0 // indirect
	github.com/go-openapi/loads v0.22.0 // indirect
	github.com/go-openapi/runtime v0.28.0 // indirect
	github.com/go-openapi/spec v0.21.0 // indirect
	github.com/go-openapi/strfmt v0.23.0 // indirect
	github.com/go-openapi/swag v0.23.0 // indirect
	github.com/go-openapi/validate v0.24.0 // indirect
	github.com/go-task/slim-sprig/v3 v3.0.0 // indirect
	github.com/go-test/deep v1.1.1 // indirect
	github.com/gobwas/glob v0.2.3 // indirect
	github.com/goccy/go-json v0.10.3 // indirect
	github.com/goccy/go-yaml v1.13.0 // indirect
	github.com/gogo/protobuf v1.3.2 // indirect
	github.com/golang-jwt/jwt/v4 v4.5.1 // indirect
	github.com/golang/groupcache v0.0.0-20210331224755-41bb18bfe9da // indirect
	github.com/golang/protobuf v1.5.4 // indirect
	github.com/golang/snappy v0.0.4 // indirect
	github.com/google/btree v1.1.3 // indirect
	github.com/google/certificate-transparency-go v1.2.1 // indirect
	github.com/google/gnostic-models v0.6.9 // indirect
	github.com/google/go-cmp v0.6.0 // indirect
	github.com/google/go-containerregistry v0.20.2 // indirect
	github.com/google/go-github/v45 v45.2.0 // indirect
	github.com/google/go-github/v55 v55.0.0 // indirect
	github.com/google/go-querystring v1.1.0 // indirect
	github.com/google/gofuzz v1.2.0 // indirect
	github.com/google/pprof v0.0.0-20241210010833-40e02aabc2ad // indirect
	github.com/google/s2a-go v0.1.8 // indirect
	github.com/google/shlex v0.0.0-20191202100458-e7afc7fbc510 // indirect
	github.com/googleapis/enterprise-certificate-proxy v0.3.4 // indirect
	github.com/googleapis/gax-go/v2 v2.14.0 // indirect
	github.com/gorilla/mux v1.8.1 // indirect
	github.com/gorilla/websocket v1.5.3 // indirect
	github.com/gosuri/uitable v0.0.4 // indirect
	github.com/gowebpki/jcs v1.0.1 // indirect
	github.com/gregjones/httpcache v0.0.0-20190611155906-901d90724c79 // indirect
	github.com/grpc-ecosystem/grpc-gateway/v2 v2.22.0 // indirect
	github.com/hashicorp/errwrap v1.1.0 // indirect
	github.com/hashicorp/go-cleanhttp v0.5.2 // indirect
	github.com/hashicorp/go-retryablehttp v0.7.7 // indirect
	github.com/hashicorp/go-rootcerts v1.0.2 // indirect
	github.com/hashicorp/go-secure-stdlib/strutil v0.1.2 // indirect
	github.com/hashicorp/hcl v1.0.1-vault-5 // indirect
	github.com/hashicorp/vault-client-go v0.4.3 // indirect
	github.com/huandu/xstrings v1.5.0 // indirect
	github.com/in-toto/in-toto-golang v0.9.0 // indirect
	github.com/inconshreveable/mousetrap v1.1.0 // indirect
	github.com/jedisct1/go-minisign v0.0.0-20230811132847-661be99b8267 // indirect
	github.com/jinzhu/copier v0.4.0 // indirect
	github.com/jinzhu/inflection v1.0.0 // indirect
	github.com/jmespath/go-jmespath v0.4.1-0.20220621161143-b0104c826a24 // indirect
	github.com/jmoiron/sqlx v1.4.0 // indirect
	github.com/josharian/intern v1.0.0 // indirect
	github.com/json-iterator/go v1.1.12 // indirect
	github.com/klauspost/compress v1.17.11 // indirect
	github.com/klauspost/pgzip v1.2.6 // indirect
	github.com/lann/builder v0.0.0-20180802200727-47ae307949d0 // indirect
	github.com/lann/ps v0.0.0-20150810152359-62de8c46ede0 // indirect
	github.com/letsencrypt/boulder v0.0.0-20241010192615-6692160cedfa // indirect
	github.com/lib/pq v1.10.9 // indirect
	github.com/liggitt/tabwriter v0.0.0-20181228230101-89fcab3d43de // indirect
	github.com/lufia/plan9stats v0.0.0-20211012122336-39d0f177ccd0 // indirect
	github.com/magiconair/properties v1.8.7 // indirect
	github.com/mailru/easyjson v0.7.7 // indirect
	github.com/mandelsoft/logging v0.0.0-20240618075559-fdca28a87b0a // indirect
	github.com/marstr/guid v1.1.0 // indirect
	github.com/mattn/go-colorable v0.1.13 // indirect
	github.com/mattn/go-isatty v0.0.20 // indirect
	github.com/mattn/go-runewidth v0.0.16 // indirect
	github.com/miekg/pkcs11 v1.1.1 // indirect
	github.com/mikefarah/yq/v4 v4.44.5 // indirect
	github.com/mitchellh/copystructure v1.2.0 // indirect
	github.com/mitchellh/go-homedir v1.1.0 // indirect
	github.com/mitchellh/go-wordwrap v1.0.1 // indirect
	github.com/mitchellh/mapstructure v1.5.0 // indirect
	github.com/mitchellh/reflectwalk v1.0.2 // indirect
	github.com/moby/docker-image-spec v1.3.1 // indirect
	github.com/moby/locker v1.0.1 // indirect
	github.com/moby/spdystream v0.5.0 // indirect
	github.com/moby/sys/capability v0.3.0 // indirect
	github.com/moby/sys/mountinfo v0.7.2 // indirect
	github.com/moby/sys/sequential v0.6.0 // indirect
	github.com/moby/sys/user v0.3.0 // indirect
	github.com/moby/term v0.5.0 // indirect
	github.com/modern-go/concurrent v0.0.0-20180306012644-bacd9c7ef1dd // indirect
	github.com/modern-go/reflect2 v1.0.2 // indirect
	github.com/monochromegane/go-gitignore v0.0.0-20200626010858-205db1a8cc00 // indirect
	github.com/mozillazg/docker-credential-acr-helper v0.4.0 // indirect
	github.com/munnerz/goautoneg v0.0.0-20191010083416-a7dc8b61c822 // indirect
	github.com/mxk/go-flowrate v0.0.0-20140419014527-cca7078d478f // indirect
	github.com/nozzle/throttler v0.0.0-20180817012639-2ea982251481 // indirect
	github.com/nxadm/tail v1.4.11 // indirect
	github.com/oklog/ulid v1.3.1 // indirect
	github.com/oleiade/reflections v1.1.0 // indirect
	github.com/opencontainers/distribution-spec v1.0.1 // indirect
	github.com/opencontainers/runtime-spec v1.2.0 // indirect
	github.com/opentracing/opentracing-go v1.2.0 // indirect
	github.com/pborman/uuid v1.2.1 // indirect
	github.com/pelletier/go-toml v1.9.5 // indirect
	github.com/pelletier/go-toml/v2 v2.2.3 // indirect
	github.com/peterbourgon/diskv v2.0.1+incompatible // indirect
	github.com/power-devops/perfstat v0.0.0-20210106213030-5aafc221ea8c // indirect
	github.com/prometheus/client_model v0.6.1 // indirect
	github.com/prometheus/common v0.60.0 // indirect
	github.com/prometheus/procfs v0.15.1 // indirect
	github.com/redis/go-redis/v9 v9.7.0 // indirect
	github.com/rivo/uniseg v0.4.7 // indirect
	github.com/rubenv/sql-migrate v1.7.1 // indirect
	github.com/russross/blackfriday/v2 v2.1.0 // indirect
	github.com/ryanuber/go-glob v1.0.0 // indirect
	github.com/sagikazarmark/locafero v0.6.0 // indirect
	github.com/sagikazarmark/slog-shim v0.1.0 // indirect
	github.com/sassoftware/relic v7.2.1+incompatible // indirect
	github.com/secure-systems-lab/go-securesystemslib v0.8.0 // indirect
	github.com/segmentio/ksuid v1.0.4 // indirect
	github.com/shibumi/go-pathspec v1.3.0 // indirect
	github.com/shopspring/decimal v1.4.0 // indirect
	github.com/sigstore/cosign/v2 v2.4.1 // indirect
	github.com/sigstore/fulcio v1.6.5 // indirect
	github.com/sigstore/protobuf-specs v0.3.2 // indirect
	github.com/sigstore/rekor v1.3.7 // indirect
	github.com/sigstore/sigstore v1.8.10 // indirect
	github.com/sigstore/timestamp-authority v1.2.3 // indirect
	github.com/sirupsen/logrus v1.9.3 // indirect
	github.com/skratchdot/open-golang v0.0.0-20200116055534-eef842397966 // indirect
	github.com/sourcegraph/conc v0.3.0 // indirect
	github.com/spf13/afero v1.11.0 // indirect
	github.com/spf13/cast v1.7.0 // indirect
	github.com/spf13/viper v1.19.0 // indirect
	github.com/spiffe/go-spiffe/v2 v2.4.0 // indirect
	github.com/subosito/gotenv v1.6.0 // indirect
	github.com/syndtr/goleveldb v1.0.1-0.20220721030215-126854af5e6d // indirect
	github.com/texttheater/golang-levenshtein/levenshtein v0.0.0-20200805054039-cae8b0eaed6c // indirect
	github.com/thales-e-security/pool v0.0.2 // indirect
	github.com/theupdateframework/go-tuf v0.7.0 // indirect
	github.com/theupdateframework/notary v0.7.0 // indirect
	github.com/titanous/rocacheck v0.0.0-20171023193734-afe73141d399 // indirect
	github.com/tjfoc/gmsm v1.4.1 // indirect
	github.com/tklauser/go-sysconf v0.3.12 // indirect
	github.com/tklauser/numcpus v0.6.1 // indirect
	github.com/tonglil/buflogr v1.1.1 // indirect
	github.com/transparency-dev/merkle v0.0.2 // indirect
	github.com/ulikunitz/xz v0.5.12 // indirect
	github.com/valyala/bytebufferpool v1.0.0 // indirect
	github.com/valyala/fasttemplate v1.2.2 // indirect
	github.com/vbatts/tar-split v0.11.6 // indirect
	github.com/x448/float16 v0.8.4 // indirect
	github.com/xanzy/go-gitlab v0.112.0 // indirect
	github.com/xeipuuv/gojsonpointer v0.0.0-20190905194746-02993c407bfb // indirect
	github.com/xeipuuv/gojsonreference v0.0.0-20180127040603-bd5ef7bd5415 // indirect
	github.com/xlab/treeprint v1.2.0 // indirect
	github.com/yuin/gopher-lua v1.1.1 // indirect
	github.com/yusufpapurcu/wmi v1.2.4 // indirect
	github.com/zeebo/errs v1.4.0 // indirect
	go.mongodb.org/mongo-driver v1.17.1 // indirect
	go.opencensus.io v0.24.0 // indirect
	go.opentelemetry.io/auto/sdk v1.1.0 // indirect
	go.opentelemetry.io/contrib/instrumentation/net/http/otelhttp v0.56.0 // indirect
	go.opentelemetry.io/otel v1.34.0 // indirect
	go.opentelemetry.io/otel/exporters/otlp/otlpmetric/otlpmetricgrpc v1.31.0 // indirect
	go.opentelemetry.io/otel/exporters/otlp/otlptrace v1.31.0 // indirect
	go.opentelemetry.io/otel/exporters/otlp/otlptrace/otlptracegrpc v1.31.0 // indirect
	go.opentelemetry.io/otel/metric v1.34.0 // indirect
	go.opentelemetry.io/otel/sdk v1.34.0 // indirect
	go.opentelemetry.io/otel/sdk/metric v1.34.0 // indirect
	go.opentelemetry.io/otel/trace v1.34.0 // indirect
	go.opentelemetry.io/proto/otlp v1.3.1 // indirect
<<<<<<< HEAD
	go.step.sm/crypto v0.54.2 // indirect
=======
	go.step.sm/crypto v0.44.2 // indirect
>>>>>>> 8093af7c
	go.uber.org/multierr v1.11.0 // indirect
	go.uber.org/zap v1.27.0 // indirect
	golang.org/x/exp v0.0.0-20241009180824-f66d83c29e7c // indirect
	golang.org/x/mod v0.22.0 // indirect
	golang.org/x/net v0.34.0 // indirect
<<<<<<< HEAD
	golang.org/x/oauth2 v0.24.0 // indirect
	golang.org/x/term v0.28.0 // indirect
	golang.org/x/text v0.21.0 // indirect
	golang.org/x/time v0.8.0 // indirect
=======
	golang.org/x/oauth2 v0.23.0 // indirect
	golang.org/x/term v0.29.0 // indirect
	golang.org/x/text v0.22.0 // indirect
	golang.org/x/time v0.7.0 // indirect
>>>>>>> 8093af7c
	golang.org/x/tools v0.28.0 // indirect
	gomodules.xyz/jsonpatch/v2 v2.4.0 // indirect
	google.golang.org/api v0.206.0 // indirect
	google.golang.org/genproto/googleapis/api v0.0.0-20241104194629-dd2ea8efbc28 // indirect
	google.golang.org/genproto/googleapis/rpc v0.0.0-20241104194629-dd2ea8efbc28 // indirect
	google.golang.org/grpc v1.68.0 // indirect
	google.golang.org/protobuf v1.36.1 // indirect
	gopkg.in/evanphx/json-patch.v4 v4.12.0 // indirect
	gopkg.in/inf.v0 v0.9.1 // indirect
	gopkg.in/ini.v1 v1.67.0 // indirect
	gopkg.in/op/go-logging.v1 v1.0.0-20160211212156-b2cb9fa56473 // indirect
	gopkg.in/tomb.v1 v1.0.0-20141024135613-dd632973f1e7 // indirect
	gopkg.in/yaml.v2 v2.4.0 // indirect
	k8s.io/apiserver v0.32.1 // indirect
	k8s.io/cli-runtime v0.32.0 // indirect
	k8s.io/component-base v0.32.1 // indirect
	k8s.io/gengo/v2 v2.0.0-20240911193312-2b36238f13e9 // indirect
	k8s.io/klog/v2 v2.130.1 // indirect
	k8s.io/kube-openapi v0.0.0-20241212222426-2c72e554b1e7 // indirect
	k8s.io/kubectl v0.32.0 // indirect
	oras.land/oras-go v1.2.6 // indirect
	sigs.k8s.io/json v0.0.0-20241014173422-cfa47c3a1cc8 // indirect
	sigs.k8s.io/kustomize/api v0.18.0 // indirect
	sigs.k8s.io/kustomize/kyaml v0.18.1 // indirect
	sigs.k8s.io/release-utils v0.8.5 // indirect
	sigs.k8s.io/structured-merge-diff/v4 v4.4.2 // indirect
)<|MERGE_RESOLUTION|>--- conflicted
+++ resolved
@@ -79,11 +79,7 @@
 	github.com/Masterminds/semver/v3 v3.3.1 // indirect
 	github.com/Masterminds/squirrel v1.5.4 // indirect
 	github.com/Microsoft/go-winio v0.6.2 // indirect
-<<<<<<< HEAD
 	github.com/ProtonMail/go-crypto v1.0.0 // indirect
-=======
-	github.com/ProtonMail/go-crypto v0.0.0-20230923063757-afb1ddc0824c // indirect
->>>>>>> 8093af7c
 	github.com/ThalesIgnite/crypto11 v1.2.5 // indirect
 	github.com/a8m/envsubst v1.4.2 // indirect
 	github.com/alecthomas/participle/v2 v2.1.1 // indirect
@@ -162,12 +158,8 @@
 	github.com/docker/go-units v0.5.0 // indirect
 	github.com/drone/envsubst v1.0.3 // indirect
 	github.com/dustin/go-humanize v1.0.1 // indirect
-<<<<<<< HEAD
-	github.com/ebitengine/purego v0.8.1 // indirect
 	github.com/elliotchance/orderedmap v1.6.0 // indirect
-=======
 	github.com/ebitengine/purego v0.8.2 // indirect
->>>>>>> 8093af7c
 	github.com/emicklei/go-restful/v3 v3.12.1 // indirect
 	github.com/evanphx/json-patch v5.9.0+incompatible // indirect
 	github.com/evanphx/json-patch/v5 v5.9.0 // indirect
@@ -356,27 +348,16 @@
 	go.opentelemetry.io/otel/sdk/metric v1.34.0 // indirect
 	go.opentelemetry.io/otel/trace v1.34.0 // indirect
 	go.opentelemetry.io/proto/otlp v1.3.1 // indirect
-<<<<<<< HEAD
 	go.step.sm/crypto v0.54.2 // indirect
-=======
-	go.step.sm/crypto v0.44.2 // indirect
->>>>>>> 8093af7c
 	go.uber.org/multierr v1.11.0 // indirect
 	go.uber.org/zap v1.27.0 // indirect
 	golang.org/x/exp v0.0.0-20241009180824-f66d83c29e7c // indirect
 	golang.org/x/mod v0.22.0 // indirect
 	golang.org/x/net v0.34.0 // indirect
-<<<<<<< HEAD
 	golang.org/x/oauth2 v0.24.0 // indirect
 	golang.org/x/term v0.28.0 // indirect
 	golang.org/x/text v0.21.0 // indirect
 	golang.org/x/time v0.8.0 // indirect
-=======
-	golang.org/x/oauth2 v0.23.0 // indirect
-	golang.org/x/term v0.29.0 // indirect
-	golang.org/x/text v0.22.0 // indirect
-	golang.org/x/time v0.7.0 // indirect
->>>>>>> 8093af7c
 	golang.org/x/tools v0.28.0 // indirect
 	gomodules.xyz/jsonpatch/v2 v2.4.0 // indirect
 	google.golang.org/api v0.206.0 // indirect
