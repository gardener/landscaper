--- conflicted
+++ resolved
@@ -598,17 +598,10 @@
 // readComment reads the next comment token starting with "<!--". The opening
 // "<!--" has already been consumed.
 func (z *Tokenizer) readComment() {
-<<<<<<< HEAD
-	// When modifying this function, consider manually increasing the suffixLen
-	// constant in func TestComments, from 6 to e.g. 9 or more. That increase
-	// should only be temporary, not committed, as it exponentially affects the
-	// test running time.
-=======
 	// When modifying this function, consider manually increasing the
 	// maxSuffixLen constant in func TestComments, from 6 to e.g. 9 or more.
 	// That increase should only be temporary, not committed, as it
 	// exponentially affects the test running time.
->>>>>>> f9092d6d
 
 	z.data.start = z.raw.end
 	defer func() {
