/*
Gomega is the Ginkgo BDD-style testing framework's preferred matcher library.

The godoc documentation describes Gomega's API.  More comprehensive documentation (with examples!) is available at http://onsi.github.io/gomega/

Gomega on Github: http://github.com/onsi/gomega

Learn more about Ginkgo online: http://onsi.github.io/ginkgo

Ginkgo on Github: http://github.com/onsi/ginkgo

Gomega is MIT-Licensed
*/
package gomega

import (
	"errors"
	"fmt"
	"time"

	"github.com/onsi/gomega/internal"
	"github.com/onsi/gomega/types"
)

<<<<<<< HEAD
const GOMEGA_VERSION = "1.26.0"
=======
const GOMEGA_VERSION = "1.27.4"
>>>>>>> f9092d6d

const nilGomegaPanic = `You are trying to make an assertion, but haven't registered Gomega's fail handler.
If you're using Ginkgo then you probably forgot to put your assertion in an It().
Alternatively, you may have forgotten to register a fail handler with RegisterFailHandler() or RegisterTestingT().
Depending on your vendoring solution you may be inadvertently importing gomega and subpackages (e.g. ghhtp, gexec,...) from different locations.
`

// Gomega describes the essential Gomega DSL. This interface allows libraries
// to abstract between the standard package-level function implementations
// and alternatives like *WithT.
//
// The types in the top-level DSL have gotten a bit messy due to earlier deprecations that avoid stuttering
// and due to an accidental use of a concrete type (*WithT) in an earlier release.
//
// As of 1.15 both the WithT and Ginkgo variants of Gomega are implemented by the same underlying object
// however one (the Ginkgo variant) is exported as an interface (types.Gomega) whereas the other (the withT variant)
// is shared as a concrete type (*WithT, which is aliased to *internal.Gomega).  1.15 did not clean this mess up to ensure
// that declarations of *WithT in existing code are not broken by the upgrade to 1.15.
type Gomega = types.Gomega

// DefaultGomega supplies the standard package-level implementation
var Default = Gomega(internal.NewGomega(internal.FetchDefaultDurationBundle()))

// NewGomega returns an instance of Gomega wired into the passed-in fail handler.
// You generally don't need to use this when using Ginkgo - RegisterFailHandler will wire up the global gomega
// However creating a NewGomega with a custom fail handler can be useful in contexts where you want to use Gomega's
// rich ecosystem of matchers without causing a test to fail.  For example, to aggregate a series of potential failures
// or for use in a non-test setting.
func NewGomega(fail types.GomegaFailHandler) Gomega {
	return internal.NewGomega(internalGomega(Default).DurationBundle).ConfigureWithFailHandler(fail)
}

// WithT wraps a *testing.T and provides `Expect`, `Eventually`, and `Consistently` methods.  This allows you to leverage
// Gomega's rich ecosystem of matchers in standard `testing` test suites.
//
// Use `NewWithT` to instantiate a `WithT`
//
// As of 1.15 both the WithT and Ginkgo variants of Gomega are implemented by the same underlying object
// however one (the Ginkgo variant) is exported as an interface (types.Gomega) whereas the other (the withT variant)
// is shared as a concrete type (*WithT, which is aliased to *internal.Gomega).  1.15 did not clean this mess up to ensure
// that declarations of *WithT in existing code are not broken by the upgrade to 1.15.
type WithT = internal.Gomega

// GomegaWithT is deprecated in favor of gomega.WithT, which does not stutter.
type GomegaWithT = WithT

// inner is an interface that allows users to provide a wrapper around Default.  The wrapper
// must implement the inner interface and return either the original Default or the result of
// a call to NewGomega().
type inner interface {
	Inner() Gomega
}

func internalGomega(g Gomega) *internal.Gomega {
	if v, ok := g.(inner); ok {
		return v.Inner().(*internal.Gomega)
	}
	return g.(*internal.Gomega)
}

// NewWithT takes a *testing.T and returns a `gomega.WithT` allowing you to use `Expect`, `Eventually`, and `Consistently` along with
// Gomega's rich ecosystem of matchers in standard `testing` test suits.
//
//	func TestFarmHasCow(t *testing.T) {
//	    g := gomega.NewWithT(t)
//
//	    f := farm.New([]string{"Cow", "Horse"})
//	    g.Expect(f.HasCow()).To(BeTrue(), "Farm should have cow")
//	 }
func NewWithT(t types.GomegaTestingT) *WithT {
	return internal.NewGomega(internalGomega(Default).DurationBundle).ConfigureWithT(t)
}

// NewGomegaWithT is deprecated in favor of gomega.NewWithT, which does not stutter.
var NewGomegaWithT = NewWithT

// RegisterFailHandler connects Ginkgo to Gomega. When a matcher fails
// the fail handler passed into RegisterFailHandler is called.
func RegisterFailHandler(fail types.GomegaFailHandler) {
	internalGomega(Default).ConfigureWithFailHandler(fail)
}

// RegisterFailHandlerWithT is deprecated and will be removed in a future release.
// users should use RegisterFailHandler, or RegisterTestingT
func RegisterFailHandlerWithT(_ types.GomegaTestingT, fail types.GomegaFailHandler) {
	fmt.Println("RegisterFailHandlerWithT is deprecated.  Please use RegisterFailHandler or RegisterTestingT instead.")
	internalGomega(Default).ConfigureWithFailHandler(fail)
}

// RegisterTestingT connects Gomega to Golang's XUnit style
// Testing.T tests.  It is now deprecated and you should use NewWithT() instead to get a fresh instance of Gomega for each test.
func RegisterTestingT(t types.GomegaTestingT) {
	internalGomega(Default).ConfigureWithT(t)
}

// InterceptGomegaFailures runs a given callback and returns an array of
// failure messages generated by any Gomega assertions within the callback.
// Execution continues after the first failure allowing users to collect all failures
// in the callback.
//
// This is most useful when testing custom matchers, but can also be used to check
// on a value using a Gomega assertion without causing a test failure.
func InterceptGomegaFailures(f func()) []string {
	originalHandler := internalGomega(Default).Fail
	failures := []string{}
	internalGomega(Default).Fail = func(message string, callerSkip ...int) {
		failures = append(failures, message)
	}
	defer func() {
		internalGomega(Default).Fail = originalHandler
	}()
	f()
	return failures
}

// InterceptGomegaFailure runs a given callback and returns the first
// failure message generated by any Gomega assertions within the callback, wrapped in an error.
//
// The callback ceases execution as soon as the first failed assertion occurs, however Gomega
// does not register a failure with the FailHandler registered via RegisterFailHandler - it is up
// to the user to decide what to do with the returned error
func InterceptGomegaFailure(f func()) (err error) {
	originalHandler := internalGomega(Default).Fail
	internalGomega(Default).Fail = func(message string, callerSkip ...int) {
		err = errors.New(message)
		panic("stop execution")
	}

	defer func() {
		internalGomega(Default).Fail = originalHandler
		if e := recover(); e != nil {
			if err == nil {
				panic(e)
			}
		}
	}()

	f()
	return err
}

func ensureDefaultGomegaIsConfigured() {
	if !internalGomega(Default).IsConfigured() {
		panic(nilGomegaPanic)
	}
}

// Ω wraps an actual value allowing assertions to be made on it:
//
//	Ω("foo").Should(Equal("foo"))
//
// If Ω is passed more than one argument it will pass the *first* argument to the matcher.
// All subsequent arguments will be required to be nil/zero.
//
// This is convenient if you want to make an assertion on a method/function that returns
// a value and an error - a common patter in Go.
//
// For example, given a function with signature:
//
//	func MyAmazingThing() (int, error)
//
// Then:
//
//	Ω(MyAmazingThing()).Should(Equal(3))
//
// Will succeed only if `MyAmazingThing()` returns `(3, nil)`
//
// Ω and Expect are identical
func Ω(actual interface{}, extra ...interface{}) Assertion {
	ensureDefaultGomegaIsConfigured()
	return Default.Ω(actual, extra...)
}

// Expect wraps an actual value allowing assertions to be made on it:
//
//	Expect("foo").To(Equal("foo"))
//
// If Expect is passed more than one argument it will pass the *first* argument to the matcher.
// All subsequent arguments will be required to be nil/zero.
//
// This is convenient if you want to make an assertion on a method/function that returns
// a value and an error - a common pattern in Go.
//
// For example, given a function with signature:
//
//	func MyAmazingThing() (int, error)
//
// Then:
//
//	Expect(MyAmazingThing()).Should(Equal(3))
//
// Will succeed only if `MyAmazingThing()` returns `(3, nil)`
//
// Expect and Ω are identical
func Expect(actual interface{}, extra ...interface{}) Assertion {
	ensureDefaultGomegaIsConfigured()
	return Default.Expect(actual, extra...)
}

// ExpectWithOffset wraps an actual value allowing assertions to be made on it:
//
//	ExpectWithOffset(1, "foo").To(Equal("foo"))
//
// Unlike `Expect` and `Ω`, `ExpectWithOffset` takes an additional integer argument
// that is used to modify the call-stack offset when computing line numbers. It is
// the same as `Expect(...).WithOffset`.
//
// This is most useful in helper functions that make assertions.  If you want Gomega's
// error message to refer to the calling line in the test (as opposed to the line in the helper function)
// set the first argument of `ExpectWithOffset` appropriately.
func ExpectWithOffset(offset int, actual interface{}, extra ...interface{}) Assertion {
	ensureDefaultGomegaIsConfigured()
	return Default.ExpectWithOffset(offset, actual, extra...)
}

/*
Eventually enables making assertions on asynchronous behavior.

Eventually checks that an assertion *eventually* passes.  Eventually blocks when called and attempts an assertion periodically until it passes or a timeout occurs.  Both the timeout and polling interval are configurable as optional arguments.
The first optional argument is the timeout (which defaults to 1s), the second is the polling interval (which defaults to 10ms).  Both intervals can be specified as time.Duration, parsable duration strings or floats/integers (in which case they are interpreted as seconds).  In addition an optional context.Context can be passed in - Eventually will keep trying until either the timeout epxires or the context is cancelled, whichever comes first.

Eventually works with any Gomega compatible matcher and supports making assertions against three categories of actual value:

**Category 1: Making Eventually assertions on values**

There are several examples of values that can change over time.  These can be passed in to Eventually and will be passed to the matcher repeatedly until a match occurs.  For example:

	c := make(chan bool)
	go DoStuff(c)
	Eventually(c, "50ms").Should(BeClosed())

will poll the channel repeatedly until it is closed.  In this example `Eventually` will block until either the specified timeout of 50ms has elapsed or the channel is closed, whichever comes first.

Several Gomega libraries allow you to use Eventually in this way.  For example, the gomega/gexec package allows you to block until a *gexec.Session exits successfully via:

	Eventually(session).Should(gexec.Exit(0))

And the gomega/gbytes package allows you to monitor a streaming *gbytes.Buffer until a given string is seen:

	Eventually(buffer).Should(gbytes.Say("hello there"))

In these examples, both `session` and `buffer` are designed to be thread-safe when polled by the `Exit` and `Say` matchers.  This is not true in general of most raw values, so while it is tempting to do something like:

	// THIS IS NOT THREAD-SAFE
	var s *string
	go mutateStringEventually(s)
	Eventually(s).Should(Equal("I've changed"))

this will trigger Go's race detector as the goroutine polling via Eventually will race over the value of s with the goroutine mutating the string.  For cases like this you can use channels or introduce your own locking around s by passing Eventually a function.

**Category 2: Make Eventually assertions on functions**

Eventually can be passed functions that **return at least one value**.  When configured this way, Eventually will poll the function repeatedly and pass the first returned value to the matcher.

For example:

	   Eventually(func() int {
	   	return client.FetchCount()
	   }).Should(BeNumerically(">=", 17))

	will repeatedly poll client.FetchCount until the BeNumerically matcher is satisfied.  (Note that this example could have been written as Eventually(client.FetchCount).Should(BeNumerically(">=", 17)))

If multiple values are returned by the function, Eventually will pass the first value to the matcher and require that all others are zero-valued.  This allows you to pass Eventually a function that returns a value and an error - a common pattern in Go.

For example, consider a method that returns a value and an error:

	func FetchFromDB() (string, error)

Then

	Eventually(FetchFromDB).Should(Equal("got it"))

will pass only if and when the returned error is nil *and* the returned string satisfies the matcher.

Eventually can also accept functions that take arguments, however you must provide those arguments using .WithArguments().  For example, consider a function that takes a user-id and makes a network request to fetch a full name:

	func FetchFullName(userId int) (string, error)

You can poll this function like so:

	Eventually(FetchFullName).WithArguments(1138).Should(Equal("Wookie"))

It is important to note that the function passed into Eventually is invoked *synchronously* when polled.  Eventually does not (in fact, it cannot) kill the function if it takes longer to return than Eventually's configured timeout.  A common practice here is to use a context.  Here's an example that combines Ginkgo's spec timeout support with Eventually:

	It("fetches the correct count", func(ctx SpecContext) {
		Eventually(ctx, func() int {
			return client.FetchCount(ctx, "/users")
		}).Should(BeNumerically(">=", 17))
	}, SpecTimeout(time.Second))

you an also use Eventually().WithContext(ctx) to pass in the context.  Passed-in contexts play nicely with paseed-in arguments as long as the context appears first.  You can rewrite the above example as:

	It("fetches the correct count", func(ctx SpecContext) {
		Eventually(client.FetchCount).WithContext(ctx).WithArguments("/users").Should(BeNumerically(">=", 17))
	}, SpecTimeout(time.Second))

Either way the context passd to Eventually is also passed to the underlying funciton.  Now, when Ginkgo cancels the context both the FetchCount client and Gomega will be informed and can exit.

**Category 3: Making assertions _in_ the function passed into Eventually**

When testing complex systems it can be valuable to assert that a _set_ of assertions passes Eventually.  Eventually supports this by accepting functions that take a single Gomega argument and return zero or more values.

Here's an example that makes some assertions and returns a value and error:

	Eventually(func(g Gomega) (Widget, error) {
		ids, err := client.FetchIDs()
		g.Expect(err).NotTo(HaveOccurred())
		g.Expect(ids).To(ContainElement(1138))
		return client.FetchWidget(1138)
	}).Should(Equal(expectedWidget))

will pass only if all the assertions in the polled function pass and the return value satisfied the matcher.

Eventually also supports a special case polling function that takes a single Gomega argument and returns no values.  Eventually assumes such a function is making assertions and is designed to work with the Succeed matcher to validate that all assertions have passed.
For example:

	Eventually(func(g Gomega) {
		model, err := client.Find(1138)
		g.Expect(err).NotTo(HaveOccurred())
		g.Expect(model.Reticulate()).To(Succeed())
		g.Expect(model.IsReticulated()).To(BeTrue())
		g.Expect(model.Save()).To(Succeed())
	}).Should(Succeed())

will rerun the function until all assertions pass.

You can also pass additional arugments to functions that take a Gomega.  The only rule is that the Gomega argument must be first.  If you also want to pass the context attached to Eventually you must ensure that is the second argument.  For example:

	Eventually(func(g Gomega, ctx context.Context, path string, expected ...string){
		tok, err := client.GetToken(ctx)
		g.Expect(err).NotTo(HaveOccurred())

		elements, err := client.Fetch(ctx, tok, path)
		g.Expect(err).NotTo(HaveOccurred())
		g.Expect(elements).To(ConsistOf(expected))
	}).WithContext(ctx).WithArguments("/names", "Joe", "Jane", "Sam").Should(Succeed())

You can ensure that you get a number of consecutive successful tries before succeeding using `MustPassRepeatedly(int)`. For Example:

	int count := 0
	Eventually(func() bool {
		count++
		return count > 2
	}).MustPassRepeatedly(2).Should(BeTrue())
	// Because we had to wait for 2 calls that returned true
	Expect(count).To(Equal(3))

Finally, in addition to passing timeouts and a context to Eventually you can be more explicit with Eventually's chaining configuration methods:

	Eventually(..., "1s", "2s", ctx).Should(...)

is equivalent to

	Eventually(...).WithTimeout(time.Second).WithPolling(2*time.Second).WithContext(ctx).Should(...)
*/
func Eventually(actualOrCtx interface{}, args ...interface{}) AsyncAssertion {
	ensureDefaultGomegaIsConfigured()
	return Default.Eventually(actualOrCtx, args...)
}

// EventuallyWithOffset operates like Eventually but takes an additional
// initial argument to indicate an offset in the call stack.  This is useful when building helper
// functions that contain matchers.  To learn more, read about `ExpectWithOffset`.
//
// `EventuallyWithOffset` is the same as `Eventually(...).WithOffset`.
//
// `EventuallyWithOffset` specifying a timeout interval (and an optional polling interval) are
// the same as `Eventually(...).WithOffset(...).WithTimeout` or
// `Eventually(...).WithOffset(...).WithTimeout(...).WithPolling`.
func EventuallyWithOffset(offset int, actualOrCtx interface{}, args ...interface{}) AsyncAssertion {
	ensureDefaultGomegaIsConfigured()
	return Default.EventuallyWithOffset(offset, actualOrCtx, args...)
}

/*
Consistently, like Eventually, enables making assertions on asynchronous behavior.

Consistently blocks when called for a specified duration.  During that duration Consistently repeatedly polls its matcher and ensures that it is satisfied.  If the matcher is consistently satisfied, then Consistently will pass.  Otherwise Consistently will fail.

Both the total waiting duration and the polling interval are configurable as optional arguments.  The first optional argument is the duration that Consistently will run for (defaults to 100ms), and the second argument is the polling interval (defaults to 10ms).  As with Eventually, these intervals can be passed in as time.Duration, parsable duration strings or an integer or float number of seconds.  You can also pass in an optional context.Context - Consistently will exit early (with a failure) if the context is cancelled before the waiting duration expires.

Consistently accepts the same three categories of actual as Eventually, check the Eventually docs to learn more.

Consistently is useful in cases where you want to assert that something *does not happen* for a period of time.  For example, you may want to assert that a goroutine does *not* send data down a channel.  In this case you could write:

	Consistently(channel, "200ms").ShouldNot(Receive())

This will block for 200 milliseconds and repeatedly check the channel and ensure nothing has been received.
*/
func Consistently(actualOrCtx interface{}, args ...interface{}) AsyncAssertion {
	ensureDefaultGomegaIsConfigured()
	return Default.Consistently(actualOrCtx, args...)
}

// ConsistentlyWithOffset operates like Consistently but takes an additional
// initial argument to indicate an offset in the call stack. This is useful when building helper
// functions that contain matchers. To learn more, read about `ExpectWithOffset`.
//
// `ConsistentlyWithOffset` is the same as `Consistently(...).WithOffset` and
// optional `WithTimeout` and `WithPolling`.
func ConsistentlyWithOffset(offset int, actualOrCtx interface{}, args ...interface{}) AsyncAssertion {
	ensureDefaultGomegaIsConfigured()
	return Default.ConsistentlyWithOffset(offset, actualOrCtx, args...)
}

/*
StopTrying can be used to signal to Eventually and Consistentlythat they should abort and stop trying.  This always results in a failure of the assertion - and the failure message is the content of the StopTrying signal.

You can send the StopTrying signal by either returning StopTrying("message") as an error from your passed-in function _or_ by calling StopTrying("message").Now() to trigger a panic and end execution.

You can also wrap StopTrying around an error with `StopTrying("message").Wrap(err)` and can attach additional objects via `StopTrying("message").Attach("description", object).  When rendered, the signal will include the wrapped error and any attached objects rendered using Gomega's default formatting.

Here are a couple of examples.  This is how you might use StopTrying() as an error to signal that Eventually should stop:

	playerIndex, numPlayers := 0, 11
	Eventually(func() (string, error) {
	    if playerIndex == numPlayers {
	        return "", StopTrying("no more players left")
	    }
	    name := client.FetchPlayer(playerIndex)
	    playerIndex += 1
	    return name, nil
	}).Should(Equal("Patrick Mahomes"))

And here's an example where `StopTrying().Now()` is called to halt execution immediately:

	Eventually(func() []string {
		names, err := client.FetchAllPlayers()
		if err == client.IRRECOVERABLE_ERROR {
			StopTrying("Irrecoverable error occurred").Wrap(err).Now()
		}
		return names
	}).Should(ContainElement("Patrick Mahomes"))
*/
var StopTrying = internal.StopTrying

/*
TryAgainAfter(<duration>) allows you to adjust the polling interval for the _next_ iteration of `Eventually` or `Consistently`.  Like `StopTrying` you can either return `TryAgainAfter` as an error or trigger it immedieately with `.Now()`

When `TryAgainAfter(<duration>` is triggered `Eventually` and `Consistently` will wait for that duration.  If a timeout occurs before the next poll is triggered both `Eventually` and `Consistently` will always fail with the content of the TryAgainAfter message.  As with StopTrying you can `.Wrap()` and error and `.Attach()` additional objects to `TryAgainAfter`.
*/
var TryAgainAfter = internal.TryAgainAfter

/*
PollingSignalError is the error returned by StopTrying() and TryAgainAfter()
*/
type PollingSignalError = internal.PollingSignalError

// SetDefaultEventuallyTimeout sets the default timeout duration for Eventually. Eventually will repeatedly poll your condition until it succeeds, or until this timeout elapses.
func SetDefaultEventuallyTimeout(t time.Duration) {
	Default.SetDefaultEventuallyTimeout(t)
}

// SetDefaultEventuallyPollingInterval sets the default polling interval for Eventually.
func SetDefaultEventuallyPollingInterval(t time.Duration) {
	Default.SetDefaultEventuallyPollingInterval(t)
}

// SetDefaultConsistentlyDuration sets  the default duration for Consistently. Consistently will verify that your condition is satisfied for this long.
func SetDefaultConsistentlyDuration(t time.Duration) {
	Default.SetDefaultConsistentlyDuration(t)
}

// SetDefaultConsistentlyPollingInterval sets the default polling interval for Consistently.
func SetDefaultConsistentlyPollingInterval(t time.Duration) {
	Default.SetDefaultConsistentlyPollingInterval(t)
}

// AsyncAssertion is returned by Eventually and Consistently and polls the actual value passed into Eventually against
// the matcher passed to the Should and ShouldNot methods.
//
// Both Should and ShouldNot take a variadic optionalDescription argument.
// This argument allows you to make your failure messages more descriptive.
// If a single argument of type `func() string` is passed, this function will be lazily evaluated if a failure occurs
// and the returned string is used to annotate the failure message.
// Otherwise, this argument is passed on to fmt.Sprintf() and then used to annotate the failure message.
//
// Both Should and ShouldNot return a boolean that is true if the assertion passed and false if it failed.
//
// Example:
//
//	Eventually(myChannel).Should(Receive(), "Something should have come down the pipe.")
//	Consistently(myChannel).ShouldNot(Receive(), func() string { return "Nothing should have come down the pipe." })
type AsyncAssertion = types.AsyncAssertion

// GomegaAsyncAssertion is deprecated in favor of AsyncAssertion, which does not stutter.
type GomegaAsyncAssertion = types.AsyncAssertion

// Assertion is returned by Ω and Expect and compares the actual value to the matcher
// passed to the Should/ShouldNot and To/ToNot/NotTo methods.
//
// Typically Should/ShouldNot are used with Ω and To/ToNot/NotTo are used with Expect
// though this is not enforced.
//
// All methods take a variadic optionalDescription argument.
// This argument allows you to make your failure messages more descriptive.
// If a single argument of type `func() string` is passed, this function will be lazily evaluated if a failure occurs
// and the returned string is used to annotate the failure message.
// Otherwise, this argument is passed on to fmt.Sprintf() and then used to annotate the failure message.
//
// All methods return a bool that is true if the assertion passed and false if it failed.
//
// Example:
//
//	Ω(farm.HasCow()).Should(BeTrue(), "Farm %v should have a cow", farm)
type Assertion = types.Assertion

// GomegaAssertion is deprecated in favor of Assertion, which does not stutter.
type GomegaAssertion = types.Assertion

// OmegaMatcher is deprecated in favor of the better-named and better-organized types.GomegaMatcher but sticks around to support existing code that uses it
type OmegaMatcher = types.GomegaMatcher<|MERGE_RESOLUTION|>--- conflicted
+++ resolved
@@ -22,11 +22,7 @@
 	"github.com/onsi/gomega/types"
 )
 
-<<<<<<< HEAD
-const GOMEGA_VERSION = "1.26.0"
-=======
 const GOMEGA_VERSION = "1.27.4"
->>>>>>> f9092d6d
 
 const nilGomegaPanic = `You are trying to make an assertion, but haven't registered Gomega's fail handler.
 If you're using Ginkgo then you probably forgot to put your assertion in an It().
