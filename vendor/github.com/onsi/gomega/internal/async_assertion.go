--- conflicted
+++ resolved
@@ -412,11 +412,7 @@
 				message += format.Object(attachment.Object, 1)
 			}
 		} else {
-<<<<<<< HEAD
-			message = preamble + "\n" + err.Error() + "\n" + format.Object(err, 1)
-=======
 			message = preamble + "\n" + format.Object(err, 1)
->>>>>>> f9092d6d
 		}
 		return message
 	}
@@ -429,12 +425,6 @@
 
 		if actualErr == nil {
 			if matcherErr == nil {
-<<<<<<< HEAD
-				if desiredMatch {
-					message += matcher.FailureMessage(actual)
-				} else {
-					message += matcher.NegatedFailureMessage(actual)
-=======
 				if desiredMatch != matches {
 					if desiredMatch {
 						message += matcher.FailureMessage(actual)
@@ -447,7 +437,6 @@
 					} else {
 						message += "There is no failure as the matcher passed to Eventually succeeded on its most recent iteration"
 					}
->>>>>>> f9092d6d
 				}
 			} else {
 				var fgErr formattedGomegaError
