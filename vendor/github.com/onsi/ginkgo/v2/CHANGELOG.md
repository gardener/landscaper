--- conflicted
+++ resolved
@@ -1,5 +1,3 @@
-<<<<<<< HEAD
-=======
 ## 2.9.2
 
 ### Maintenance
@@ -133,7 +131,6 @@
 - Bump golang.org/x/sys from 0.3.0 to 0.4.0 (#1112) [ac5ccaa]
 - Bump github.com/onsi/gomega from 1.24.1 to 1.24.2 (#1097) [eee6480]
 
->>>>>>> f9092d6d
 ## 2.7.0
 
 ### Features
