// SPDX-FileCopyrightText: 2020 SAP SE or an SAP affiliate company and Gardener contributors.
//
// SPDX-License-Identifier: Apache-2.0

package test_test

import (
	"context"
	"time"

<<<<<<< HEAD
	"k8s.io/utils/ptr"
=======
	"github.com/gardener/landscaper/pkg/utils"
>>>>>>> 7fbb2439

	. "github.com/onsi/ginkgo/v2"
	. "github.com/onsi/gomega"
	appsv1 "k8s.io/api/apps/v1"
	"k8s.io/apimachinery/pkg/runtime/serializer"
	"k8s.io/client-go/tools/record"
	"sigs.k8s.io/controller-runtime/pkg/client"

	lsv1alpha1 "github.com/gardener/landscaper/apis/core/v1alpha1"
	"github.com/gardener/landscaper/apis/core/v1alpha1/targettypes"
	"github.com/gardener/landscaper/apis/deployer/helm"
	helmv1alpha1 "github.com/gardener/landscaper/apis/deployer/helm/v1alpha1"
	"github.com/gardener/landscaper/apis/deployer/helm/v1alpha1/helper"
	kutil "github.com/gardener/landscaper/controller-utils/pkg/kubernetes"
	"github.com/gardener/landscaper/controller-utils/pkg/logging"
	"github.com/gardener/landscaper/pkg/api"
	helmctrl "github.com/gardener/landscaper/pkg/deployer/helm"
	deployerlib "github.com/gardener/landscaper/pkg/deployer/lib"
	"github.com/gardener/landscaper/pkg/deployer/lib/timeout"
	testutil "github.com/gardener/landscaper/test/utils"
	"github.com/gardener/landscaper/test/utils/envtest"
)

var _ = Describe("Helm Deployer", func() {

	var state *envtest.State

	BeforeEach(func() {
		var err error
		state, err = testenv.InitState(context.TODO())
		Expect(err).ToNot(HaveOccurred())
		Expect(testutil.CreateExampleDefaultContext(context.TODO(), testenv.Client, state.Namespace)).To(Succeed())
	})

	AfterEach(func() {
		Expect(testenv.CleanupState(context.TODO(), state)).To(Succeed())
	})

	It("should deploy an ingress-nginx chart from an oci artifact into the cluster", func() {
		ctx := context.Background()
		defer ctx.Done()

		deployer, err := helmctrl.NewDeployer(testenv.Client, testenv.Client, testenv.Client, testenv.Client,
			logging.Discard(),
			helmv1alpha1.Configuration{},
		)
		Expect(err).ToNot(HaveOccurred())

		ctrl := deployerlib.NewController(
			testenv.Client, testenv.Client, testenv.Client, testenv.Client,
			utils.NewFinishedObjectCache(),
			api.LandscaperScheme,
			record.NewFakeRecorder(1024),
			api.LandscaperScheme,
			deployerlib.DeployerArgs{
				Type:     helmctrl.Type,
				Deployer: deployer,
			},
			5, false, "nginx-test"+testutil.GetNextCounter())

		kubeconfigBytes, err := kutil.GenerateKubeconfigJSONBytes(testenv.Env.Config)
		Expect(err).ToNot(HaveOccurred())

		di := &lsv1alpha1.DeployItem{}
		di.Name = "ingress-test-di"
		di.Namespace = state.Namespace
		di.Spec.Target = &lsv1alpha1.ObjectReference{
			Name:      "test-target",
			Namespace: state.Namespace,
		}
		di.Spec.Type = helmctrl.Type
		di.Spec.Timeout = &lsv1alpha1.Duration{Duration: 1 * time.Second}

		di.Status.SetJobID("1")

		// Create target
		target, err := testutil.CreateOrUpdateTarget(ctx,
			testenv.Client,
			di.Spec.Target.Namespace,
			di.Spec.Target.Name,
			string(targettypes.KubernetesClusterTargetType),
			targettypes.KubernetesClusterTargetConfig{
				Kubeconfig: targettypes.ValueRef{
					StrVal: ptr.To[string](string(kubeconfigBytes)),
				},
			},
		)
		Expect(err).ToNot(HaveOccurred())
		Expect(state.AddResources(target)).To(Succeed())

		// create helm provider config
		providerConfig := &helmv1alpha1.ProviderConfiguration{}
		providerConfig.HelmDeployment = ptr.To[bool](false)
		providerConfig.Chart.Ref = "eu.gcr.io/gardener-project/landscaper/tutorials/charts/ingress-nginx:v3.29.0"
		providerConfig.Name = "ingress-test"
		providerConfig.Namespace = state.Namespace

		di.Spec.Configuration, err = helper.ProviderConfigurationToRawExtension(providerConfig)
		Expect(err).ToNot(HaveOccurred())

		Expect(state.Create(ctx, di, envtest.UpdateStatus(true))).To(Succeed())

		// Reconcile. Provoke a timeout before the readiness check. At this point, the helm chart has been deployed,
		// and the status contains the list of managed resources.
		timeout.ActivateCheckpointTimeoutChecker(helmctrl.TimeoutCheckpointHelmBeforeReadinessCheck)
		defer timeout.ActivateStandardTimeoutChecker()
		testutil.ShouldReconcile(ctx, ctrl, testutil.Request(di.GetName(), di.GetNamespace()))

		Expect(testenv.Client.Get(ctx, client.ObjectKeyFromObject(di), di)).To(Succeed())
		Expect(di.Status.Phase).To(Equal(lsv1alpha1.DeployItemPhases.Failed))
		Expect(di.Status.LastError.Codes).To(ContainElement(lsv1alpha1.ErrorTimeout))

		// Get the managed objects from status and set them in ready status
		Expect(di.Status.ProviderStatus).ToNot(BeNil())
		status := &helm.ProviderStatus{}
		helmDecoder := serializer.NewCodecFactory(helmctrl.HelmScheme).UniversalDecoder()
		_, _, err = helmDecoder.Decode(di.Status.ProviderStatus.Raw, nil, status)
		Expect(err).ToNot(HaveOccurred())
		for _, ref := range status.ManagedResources {
			obj := kutil.ObjectFromCoreObjectReference(&ref.Resource)
			Expect(testenv.Client.Get(ctx, testutil.Request(obj.GetName(), obj.GetNamespace()).NamespacedName, obj)).To(Succeed())
			Expect(testutil.SetReadyStatus(ctx, testenv.Client, obj)).To(Succeed())
		}

		// Reconcile again, now without provoking a timeout.
		// The readiness check should be successful, because we have prepared the managed objects accordingly.
		di.Status.Phase = lsv1alpha1.DeployItemPhases.Progressing
		di.Status.SetJobID(di.Status.GetJobID() + "-1")
		Expect(testenv.Client.Status().Update(ctx, di)).To(Succeed())

		timeout.ActivateIgnoreTimeoutChecker()
		testutil.ShouldReconcile(ctx, ctrl, testutil.Request(di.GetName(), di.GetNamespace()))

		Expect(testenv.Client.Get(ctx, client.ObjectKeyFromObject(di), di)).To(Succeed())
		Expect(di.Status.Phase).To(Equal(lsv1alpha1.DeployItemPhases.Succeeded))
		deploymentList := &appsv1.DeploymentList{}
		Expect(testenv.Client.List(ctx, deploymentList, client.InNamespace(state.Namespace))).To(Succeed())
		Expect(deploymentList.Items).To(HaveLen(1))
		deployment := deploymentList.Items[0]
		Expect(deployment.Name).To(Equal("ingress-test-ingress-nginx-controller"))
	})

})<|MERGE_RESOLUTION|>--- conflicted
+++ resolved
@@ -8,11 +8,9 @@
 	"context"
 	"time"
 
-<<<<<<< HEAD
 	"k8s.io/utils/ptr"
-=======
+
 	"github.com/gardener/landscaper/pkg/utils"
->>>>>>> 7fbb2439
 
 	. "github.com/onsi/ginkgo/v2"
 	. "github.com/onsi/gomega"
