// SPDX-FileCopyrightText: 2021 SAP SE or an SAP affiliate company and Gardener contributors.
//
// SPDX-License-Identifier: Apache-2.0

package landscaper

import (
	"context"
	"fmt"
	"path/filepath"

	cdv2 "github.com/gardener/component-spec/bindings-go/apis/v2"
	"github.com/gardener/component-spec/bindings-go/codec"
	"github.com/gardener/component-spec/bindings-go/ctf"
	"github.com/mandelsoft/vfs/pkg/osfs"
	"github.com/mandelsoft/vfs/pkg/projectionfs"
	"github.com/mandelsoft/vfs/pkg/vfs"
	"k8s.io/apimachinery/pkg/apis/meta/v1/unstructured"
	"k8s.io/apimachinery/pkg/util/validation/field"

	lsv1alpha1 "github.com/gardener/landscaper/apis/core/v1alpha1"
	kutil "github.com/gardener/landscaper/controller-utils/pkg/kubernetes"
	"github.com/gardener/landscaper/pkg/api"
	"github.com/gardener/landscaper/pkg/landscaper/blueprints"
	"github.com/gardener/landscaper/pkg/landscaper/execution"
	"github.com/gardener/landscaper/pkg/landscaper/installations/executions/template"
	"github.com/gardener/landscaper/pkg/landscaper/installations/executions/template/gotemplate"
	"github.com/gardener/landscaper/pkg/landscaper/installations/executions/template/spiff"
	"github.com/gardener/landscaper/pkg/landscaper/installations/subinstallations"
	"github.com/gardener/landscaper/pkg/landscaper/jsonschema"
	"github.com/gardener/landscaper/pkg/utils"
)

type BlueprintRenderArgs struct {
	Fs            vfs.FileSystem
	BlueprintPath string
	// ImportValuesFilepath is a path to to a imports.yaml file
	// +optional
	ImportValuesFilepath string
	// Imports describes the imports that should be used for the blueprint templating.
	// If the imports values filepath is given and the imports then both imports are merged.
	// +optional
	Imports *Imports
	// ComponentDescriptorFilepath describes the path to the component descriptor.
	ComponentDescriptorFilepath string
	// ComponentDescriptor is the component descriptor of the blueprint to be rendered.
	// +optional
	ComponentDescriptor *cdv2.ComponentDescriptor
	// ComponentDescriptorList is a list of component descriptors that should be the transitive component references of the original component descriptor.
	ComponentDescriptorList *cdv2.ComponentDescriptorList
	// ComponentResolver implements a component descriptor resolver.
	ComponentResolver ctf.ComponentResolver
<<<<<<< HEAD
	// RepositoryContext can be used to overwrite the default repository context of the component descriptor.
=======
	// RepositoryContext specifies a repository context that will override the repository context of the component descriptors.
>>>>>>> 4f17eb46
	// +optional
	RepositoryContext *cdv2.UnstructuredTypedObject

	// RootDir describes a directory that is used to default the other filepaths.
	// The blueprint is expected to have the following structure
	// <root Dir>
	// - blueprint
	//   - blueprint.yaml
	// - examples
	//   - imports.yaml
	//   - component-descriptor.yaml
	// +optional
	RootDir string
}

// Default defaults the BlueprintRender args
func (args *BlueprintRenderArgs) Default() error {
	if args.Fs == nil {
		args.Fs = osfs.New()
	}
	if len(args.RootDir) == 0 {
		args.RootDir = "../"
	}
	exampleDir := filepath.Join(args.RootDir, "example")
	if len(args.BlueprintPath) == 0 {
		args.BlueprintPath = filepath.Join(args.RootDir, "blueprint")
		if _, err := args.Fs.Stat(args.BlueprintPath); err != nil {
			args.BlueprintPath = ""
		}
	}
	if args.Imports == nil && len(args.ImportValuesFilepath) == 0 {
		args.ImportValuesFilepath = filepath.Join(exampleDir, "imports.yaml")
		if _, err := args.Fs.Stat(args.ImportValuesFilepath); err != nil {
			args.ImportValuesFilepath = ""
		}
	}
	if len(args.ComponentDescriptorFilepath) == 0 {
		args.ComponentDescriptorFilepath = filepath.Join(exampleDir, "component-descriptor.yaml")
		if _, err := args.Fs.Stat(args.ComponentDescriptorFilepath); err != nil {
			args.ComponentDescriptorFilepath = ""
		}
	}
	if args.ComponentDescriptorList == nil {
		args.ComponentDescriptorList = &cdv2.ComponentDescriptorList{}
	}
	return nil
}

// BlueprintRenderOut describes the output of the blueprint render function.
type BlueprintRenderOut struct {
	DeployItems               []*lsv1alpha1.DeployItem
	DeployItemTemplateState   map[string][]byte
	Installations             []*lsv1alpha1.Installation
	InstallationTemplateState map[string][]byte
}

// Imports describes the json/yaml file format for blueprint render imports.
type Imports struct {
	Imports map[string]interface{} `json:"imports"`
}

// RenderBlueprint renders a blueprint
func RenderBlueprint(args BlueprintRenderArgs) (*BlueprintRenderOut, error) {
	if err := args.Default(); err != nil {
		return nil, fmt.Errorf("unable to default args: %w", err)
	}
	imports := Imports{}
	if len(args.ImportValuesFilepath) != 0 {
		if err := utils.YAMLReadFromFile(args.Fs, args.ImportValuesFilepath, &imports); err != nil {
			return nil, fmt.Errorf("unable to read imports from %q: %w", args.ImportValuesFilepath, err)
		}
	}

	// merge imports
	if args.Imports != nil {
		MergeImports(&imports, args.Imports)
	}

	var cd *cdv2.ComponentDescriptor
	if args.ComponentDescriptor != nil {
		cd = args.ComponentDescriptor
	} else if len(args.ComponentDescriptorFilepath) != 0 {
		cd = &cdv2.ComponentDescriptor{}
		data, err := vfs.ReadFile(args.Fs, args.ComponentDescriptorFilepath)
		if err != nil {
			return nil, fmt.Errorf("unable to read component descriptor from %q: %w", args.ComponentDescriptorFilepath, err)
		}
		if err := codec.Decode(data, cd); err != nil {
			return nil, fmt.Errorf("unable to decode component descriptor from %q: %w", args.ComponentDescriptorFilepath, err)
		}
	}

	bpFs, err := projectionfs.New(args.Fs, args.BlueprintPath)
	if err != nil {
		return nil, fmt.Errorf("unable to create blueprint fs for %q: %w", args.BlueprintPath, err)
	}
	blueprint, err := blueprints.NewFromFs(bpFs)
	if err != nil {
		return nil, fmt.Errorf("unable to read blueprint from %q: %w", args.BlueprintPath, err)
	}

	if err := ValidateImports(blueprint, &imports, cd, args.ComponentResolver, args.RepositoryContext); err != nil {
		return nil, err
	}

	sampleRepository, err := cdv2.NewUnstructured(cdv2.NewOCIRegistryRepository("example.com/components", ""))
	if err != nil {
		return nil, fmt.Errorf("unable to parse sample repository context: %w", err)
	}
	inst := &lsv1alpha1.Installation{}
	inst.Spec.Blueprint.Reference = &lsv1alpha1.RemoteBlueprintReference{
		ResourceName: "example-blueprint",
	}
	inst.Spec.ComponentDescriptor = &lsv1alpha1.ComponentDescriptorDefinition{
		Reference: &lsv1alpha1.ComponentDescriptorReference{
			RepositoryContext: &sampleRepository,
			ComponentName:     "my-example-component",
			Version:           "v0.0.0",
		},
	}
	if cd != nil {
		inst.Spec.ComponentDescriptor.Reference.ComponentName = cd.GetName()
		inst.Spec.ComponentDescriptor.Reference.Version = cd.GetVersion()
		if len(cd.RepositoryContexts) != 0 {
			repoCtx := cd.GetEffectiveRepositoryContext()
			inst.Spec.ComponentDescriptor.Reference.RepositoryContext = repoCtx
		}
	}

	if args.RepositoryContext != nil {
		inst.Spec.ComponentDescriptor.Reference.RepositoryContext = args.RepositoryContext
	}

	deployItems, deployItemsState, err := RenderBlueprintDeployItems(
		blueprint,
		imports,
		cd,
		args.ComponentDescriptorList,
		inst,
		args.ComponentResolver,
		args.RepositoryContext)
	if err != nil {
		return nil, err
	}

	installations, installationsState, err := RenderBlueprintSubInstallations(
		blueprint,
		imports,
		cd,
		args.ComponentDescriptorList,
		args.ComponentResolver,
		args.RepositoryContext,
		inst)
	if err != nil {
		return nil, err
	}

	return &BlueprintRenderOut{
		DeployItems:               deployItems,
		DeployItemTemplateState:   deployItemsState,
		Installations:             installations,
		InstallationTemplateState: installationsState,
	}, nil
}

func RenderBlueprintDeployItems(
	blueprint *blueprints.Blueprint,
	imports Imports,
	cd *cdv2.ComponentDescriptor,
	cdList *cdv2.ComponentDescriptorList,
	inst *lsv1alpha1.Installation,
	componentResolver ctf.ComponentResolver,
	repositoryContext *cdv2.UnstructuredTypedObject) ([]*lsv1alpha1.DeployItem, map[string][]byte, error) {

	var blobResolver ctf.BlobResolver
	if cd != nil && componentResolver != nil {
		var err error
		if repositoryContext == nil {
			repositoryContext = cd.GetEffectiveRepositoryContext()
		}
		_, blobResolver, err = componentResolver.ResolveWithBlobResolver(context.Background(), repositoryContext, cd.GetName(), cd.GetVersion())
		if err != nil {
			return nil, nil, fmt.Errorf("unable to get blob resolver: %w", err)
		}
	}

	templateStateHandler := template.NewMemoryStateHandler()
	formatter := template.NewTemplateInputFormatter(true)
	deployItemTemplates, err := template.New(gotemplate.New(blobResolver, templateStateHandler).WithInputFormatter(formatter), spiff.New(templateStateHandler).WithInputFormatter(formatter)).
		TemplateDeployExecutions(template.DeployExecutionOptions{
			Imports:              imports.Imports,
			Blueprint:            blueprint,
			ComponentDescriptor:  cd,
			ComponentDescriptors: cdList,
			Installation:         inst,
		})
	if err != nil {
		return nil, nil, fmt.Errorf("unable to template deploy executions: %w", err)
	}

	deployItems := make([]*lsv1alpha1.DeployItem, len(deployItemTemplates))
	for i, tmpl := range deployItemTemplates {
		di := &lsv1alpha1.DeployItem{}
		if err := kutil.InjectTypeInformation(di, api.LandscaperScheme); err != nil {
			return nil, nil, fmt.Errorf("unable to inject deploy item type information for %q: %w", tmpl.Name, err)
		}
		execution.ApplyDeployItemTemplate(di, tmpl)
		di.Name = tmpl.Name
		deployItems[i] = di
	}
	return deployItems, templateStateHandler, nil
}

func RenderBlueprintSubInstallations(
	blueprint *blueprints.Blueprint,
	imports Imports,
	cd *cdv2.ComponentDescriptor,
	cdList *cdv2.ComponentDescriptorList,
	compResolver ctf.ComponentResolver,
	repositoryContext *cdv2.UnstructuredTypedObject,
	inst *lsv1alpha1.Installation) ([]*lsv1alpha1.Installation, map[string][]byte, error) {

	installationTemplates, err := blueprint.GetSubinstallations()
	if err != nil {
		return nil, nil, fmt.Errorf("unable to get subinstallation of blueprint: %w", err)
	}

	templateStateHandler := template.NewMemoryStateHandler()
	formatter := template.NewTemplateInputFormatter(true)
	subInstallationTemplates, err := template.New(gotemplate.New(nil, templateStateHandler).WithInputFormatter(formatter), spiff.New(templateStateHandler).WithInputFormatter(formatter)).
		TemplateSubinstallationExecutions(template.DeployExecutionOptions{
			Imports:              imports.Imports,
			Blueprint:            blueprint,
			ComponentDescriptor:  cd,
			ComponentDescriptors: cdList,
			Installation:         inst,
		})
	if err != nil {
		return nil, nil, fmt.Errorf("unable to template subinstalltion executions: %w", err)
	}

	installationTemplates = append(installationTemplates, subInstallationTemplates...)
	installations := make([]*lsv1alpha1.Installation, len(installationTemplates))
	for i, subInstTmpl := range installationTemplates {
		subInst := &lsv1alpha1.Installation{}
		subInst.Name = subInstTmpl.Name
		subInst.Spec = lsv1alpha1.InstallationSpec{
			Imports:            subInstTmpl.Imports,
			ImportDataMappings: subInstTmpl.ImportDataMappings,
			Exports:            subInstTmpl.Exports,
			ExportDataMappings: subInstTmpl.ExportDataMappings,
		}
		if repositoryContext == nil {
			repositoryContext = cd.GetEffectiveRepositoryContext()
		}
		subBlueprint, _, err := subinstallations.GetBlueprintDefinitionFromInstallationTemplate(
			inst,
			subInstTmpl,
			cd,
			compResolver,
			repositoryContext)
		if err != nil {
			return nil, nil, fmt.Errorf("unable to get blueprint for subinstallation %q: %w", subInstTmpl.Name, err)
		}
		subInst.Spec.Blueprint = *subBlueprint
		installations[i] = subInst
	}

	return installations, templateStateHandler, nil
}

// ValidateImports the imports for a blueprint.
func ValidateImports(bp *blueprints.Blueprint,
	imports *Imports,
	cd *cdv2.ComponentDescriptor,
	componentResolver ctf.ComponentResolver,
	repositoryContext *cdv2.UnstructuredTypedObject) error {

	validatorConfig := &jsonschema.ReferenceContext{
		LocalTypes:          bp.Info.LocalTypes,
		BlueprintFs:         bp.Fs,
		ComponentDescriptor: cd,
		ComponentResolver:   componentResolver,
		RepositoryContext:   repositoryContext,
	}

	var allErr field.ErrorList
	for _, importDef := range bp.Info.Imports {
		fldPath := field.NewPath(importDef.Name)
		value, ok := imports.Imports[importDef.Name]
		if !ok {
			if *importDef.Required {
				allErr = append(allErr, field.Required(fldPath, "Import is required"))
			}
			continue
		}
		switch importDef.Type {
		case lsv1alpha1.ImportTypeData:
			if err := jsonschema.ValidateGoStruct(importDef.Schema.RawMessage, value, validatorConfig); err != nil {
				allErr = append(allErr, field.Invalid(
					fldPath,
					value,
					fmt.Sprintf("invalid imported value: %s", err.Error())))
			}
		case lsv1alpha1.ImportTypeTarget:
			allErr = append(allErr, validateTargetImport(value, importDef.TargetType, fldPath)...)

		case lsv1alpha1.ImportTypeTargetList:
			allErr = append(allErr, validateTargetListImport(value, importDef.TargetType, fldPath)...)

		case lsv1alpha1.ImportTypeComponentDescriptor:
			allErr = append(allErr, validateComponentDescriptorImport(value, fldPath)...)

		case lsv1alpha1.ImportTypeComponentDescriptorList:
			allErr = append(allErr, validateComponentDescriptorListImport(value, fldPath)...)

		default:
			allErr = append(allErr, field.Invalid(fldPath, string(importDef.Type), "unknown import type"))
		}
	}

	return allErr.ToAggregate()
}

func validateTargetImport(value interface{}, expectedTargetType string, fldPath *field.Path) field.ErrorList {
	allErr := field.ErrorList{}

	targetObj, ok := value.(map[string]interface{})
	if !ok {
		allErr = append(allErr, field.Invalid(fldPath, value, "a target is expected to be an object"))
		return allErr
	}
	targetType, _, err := unstructured.NestedString(targetObj, "spec", "type")
	if err != nil {
		allErr = append(allErr, field.Invalid(
			fldPath,
			value,
			fmt.Sprintf("unable to get type of target: %s", err.Error())))
		return allErr
	}
	if targetType != expectedTargetType {
		allErr = append(allErr, field.Invalid(
			fldPath,
			targetType,
			fmt.Sprintf("expected target type to be %q but got %q", expectedTargetType, targetType)))
		return allErr
	}

	return allErr
}

func validateTargetListImport(value interface{}, expectedTargetType string, fldPath *field.Path) field.ErrorList {
	allErr := field.ErrorList{}

	targetList, ok := value.([]interface{})
	if !ok {
		allErr = append(allErr, field.Invalid(fldPath, value, "a target list is expected to be a list"))
	}

	for i, targetObj := range targetList {
		allErr = append(allErr, validateTargetImport(targetObj, expectedTargetType, fldPath.Index(i))...)
	}

	return allErr
}

func validateComponentDescriptorImport(value interface{}, fldPath *field.Path) field.ErrorList {
	allErr := field.ErrorList{}
	_, ok := value.(map[string]interface{})
	if !ok {
		allErr = append(allErr, field.Invalid(fldPath, value, "a component descriptor is expected to be an object"))
		return allErr
	}

	return allErr
}

func validateComponentDescriptorListImport(value interface{}, fldPath *field.Path) field.ErrorList {
	allErr := field.ErrorList{}

	cdList, ok := value.([]interface{})
	if !ok {
		allErr = append(allErr, field.Invalid(fldPath, value, "a component descriptor list is expected to be a list"))
	}

	for i, cdObj := range cdList {
		allErr = append(allErr, validateComponentDescriptorImport(cdObj, fldPath.Index(i))...)
	}

	return allErr
}

// MergeImports merges all imports of b into a.
func MergeImports(a, b *Imports) {
	if a.Imports == nil {
		a.Imports = b.Imports
		return
	}
	for key, val := range b.Imports {
		a.Imports[key] = val
	}
}<|MERGE_RESOLUTION|>--- conflicted
+++ resolved
@@ -50,11 +50,7 @@
 	ComponentDescriptorList *cdv2.ComponentDescriptorList
 	// ComponentResolver implements a component descriptor resolver.
 	ComponentResolver ctf.ComponentResolver
-<<<<<<< HEAD
 	// RepositoryContext can be used to overwrite the default repository context of the component descriptor.
-=======
-	// RepositoryContext specifies a repository context that will override the repository context of the component descriptors.
->>>>>>> 4f17eb46
 	// +optional
 	RepositoryContext *cdv2.UnstructuredTypedObject
 
