// SPDX-FileCopyrightText: 2022 SAP SE or an SAP affiliate company and Gardener contributors.
//
// SPDX-License-Identifier: Apache-2.0

package installations_test

import (
	"context"
	"time"

	. "github.com/onsi/ginkgo/v2"
	. "github.com/onsi/gomega"
	"k8s.io/client-go/tools/record"
	"k8s.io/utils/clock/testing"
	"sigs.k8s.io/controller-runtime/pkg/reconcile"

	"github.com/gardener/landscaper/apis/config"
	"github.com/gardener/landscaper/apis/core/v1alpha1"
	kutil "github.com/gardener/landscaper/controller-utils/pkg/kubernetes"
	"github.com/gardener/landscaper/controller-utils/pkg/logging"
	"github.com/gardener/landscaper/pkg/api"
	installationsctl "github.com/gardener/landscaper/pkg/landscaper/controllers/installations"
	lsoperation "github.com/gardener/landscaper/pkg/landscaper/operation"
	testutils "github.com/gardener/landscaper/test/utils"
	"github.com/gardener/landscaper/test/utils/envtest"
)

var _ = Describe("Retry handler", func() {

	Context("with clock", func() {

		var (
			op    *lsoperation.Operation
			ctrl  reconcile.Reconciler
			clok  *testing.FakePassiveClock
			state *envtest.State
		)

		BeforeEach(func() {
			op = lsoperation.NewOperation(testenv.Client, api.LandscaperScheme, record.NewFakeRecorder(1024))
			clok = &testing.FakePassiveClock{}

<<<<<<< HEAD
			ctrl = installationsctl.NewTestActuator(*op, logging.Discard(), clok, &config.LandscaperConfiguration{})
=======
			ctrl = installationsctl.NewTestActuator(*op, testenv.Client, logging.Discard(), clok,
				&config.LandscaperConfiguration{
					Registry: config.RegistryConfiguration{
						Local: &config.LocalRegistryConfiguration{
							RootPath: "./testdata",
						},
					},
				}, "test-inst2-"+testutils.GetNextCounter())
>>>>>>> 8733126b
		})

		AfterEach(func() {
			if state != nil {
				ctx := context.Background()
				defer ctx.Done()
				Expect(testenv.CleanupState(ctx, state)).ToNot(HaveOccurred())
				state = nil
			}
		})

		It("should retry a failed installation", func() {
			ctx := context.Background()

			var err error
			state, err = testenv.InitResources(ctx, "./testdata/state/test9")
			Expect(err).ToNot(HaveOccurred())
			Expect(testutils.CreateExampleDefaultContext(ctx, testenv.Client, state.Namespace)).To(Succeed())

			inst := state.Installations[state.Namespace+"/root"]

			t1 := time.Date(2020, time.May, 1, 8, 0, 0, 0, time.UTC)
			clok.SetTime(t1)

			// installation gets a new job id
			testutils.ShouldReconcile(ctx, ctrl, testutils.RequestFromObject(inst))
			Expect(state.Client.Get(ctx, kutil.ObjectKeyFromObject(inst), inst)).To(Succeed())
			Expect(inst.ObjectMeta.Annotations).NotTo(HaveKeyWithValue(v1alpha1.OperationAnnotation, string(v1alpha1.ReconcileOperation))) // removed
			Expect(inst.Status.JobID).NotTo(Equal(inst.Status.JobIDFinished))                                                              // new job id
			Expect(inst.Status.AutomaticReconcileStatus).To(BeNil())

			// installation fails because of missing target import; retry handler directly triggers a retry
			testutils.ShouldReconcile(ctx, ctrl, testutils.RequestFromObject(inst))
			Expect(state.Client.Get(ctx, kutil.ObjectKeyFromObject(inst), inst)).To(Succeed())
			Expect(inst.ObjectMeta.Annotations).To(HaveKeyWithValue(v1alpha1.OperationAnnotation, string(v1alpha1.ReconcileOperation))) // added
			Expect(inst.ObjectMeta.Annotations).To(HaveKey(v1alpha1.ReconcileReasonAnnotation))                                         // added
			Expect(inst.Status.JobID).To(Equal(inst.Status.JobIDFinished))
			Expect(inst.Status.AutomaticReconcileStatus).NotTo(BeNil()) // initialized
			Expect(inst.Status.AutomaticReconcileStatus.Generation).To(Equal(inst.Generation))
			Expect(inst.Status.AutomaticReconcileStatus.NumberOfReconciles).To(Equal(1))
			Expect(inst.Status.AutomaticReconcileStatus.LastReconcileTime.Time.UnixMilli()).To(Equal(t1.UnixMilli()))

			// installation gets a new job id
			testutils.ShouldReconcile(ctx, ctrl, testutils.RequestFromObject(inst))
			Expect(state.Client.Get(ctx, kutil.ObjectKeyFromObject(inst), inst)).To(Succeed())
			Expect(inst.ObjectMeta.Annotations).NotTo(HaveKeyWithValue(v1alpha1.OperationAnnotation, string(v1alpha1.ReconcileOperation))) // removed
			Expect(inst.ObjectMeta.Annotations).NotTo(HaveKey(v1alpha1.ReconcileReasonAnnotation))                                         // removed
			Expect(inst.Status.JobID).NotTo(Equal(inst.Status.JobIDFinished))                                                              // new job id
			Expect(inst.Status.AutomaticReconcileStatus).NotTo(BeNil())
			Expect(inst.Status.AutomaticReconcileStatus.Generation).To(Equal(inst.Generation))
			Expect(inst.Status.AutomaticReconcileStatus.NumberOfReconciles).To(Equal(1))
			Expect(inst.Status.AutomaticReconcileStatus.LastReconcileTime.Time.UnixMilli()).To(Equal(t1.UnixMilli()))

			// reconcile fails; retry helper schedules next reconcile event
			testutils.ShouldReconcile(ctx, ctrl, testutils.RequestFromObject(inst))
			Expect(state.Client.Get(ctx, kutil.ObjectKeyFromObject(inst), inst)).To(Succeed())
			Expect(inst.ObjectMeta.Annotations).NotTo(HaveKeyWithValue(v1alpha1.OperationAnnotation, string(v1alpha1.ReconcileOperation)))
			Expect(inst.ObjectMeta.Annotations).NotTo(HaveKey(v1alpha1.ReconcileReasonAnnotation))
			Expect(inst.Status.JobID).To(Equal(inst.Status.JobIDFinished))
			Expect(inst.Status.AutomaticReconcileStatus).NotTo(BeNil())
			Expect(inst.Status.AutomaticReconcileStatus.Generation).To(Equal(inst.Generation))
			Expect(inst.Status.AutomaticReconcileStatus.NumberOfReconciles).To(Equal(1))
			Expect(inst.Status.AutomaticReconcileStatus.LastReconcileTime.Time.UnixMilli()).To(Equal(t1.UnixMilli()))

			// reconcile event that is too early for the next retry
			t2 := t1.Add(30 * time.Minute)
			clok.SetTime(t2)
			// retry handler does not add a reconcile annotation because it is too early
			testutils.ShouldReconcile(ctx, ctrl, testutils.RequestFromObject(inst))
			Expect(state.Client.Get(ctx, kutil.ObjectKeyFromObject(inst), inst)).To(Succeed())
			Expect(inst.ObjectMeta.Annotations).NotTo(HaveKeyWithValue(v1alpha1.OperationAnnotation, string(v1alpha1.ReconcileOperation)))
			Expect(inst.ObjectMeta.Annotations).NotTo(HaveKey(v1alpha1.ReconcileReasonAnnotation))
			Expect(inst.Status.JobID).To(Equal(inst.Status.JobIDFinished))
			Expect(inst.Status.AutomaticReconcileStatus).NotTo(BeNil())
			Expect(inst.Status.AutomaticReconcileStatus.Generation).To(Equal(inst.Generation))
			Expect(inst.Status.AutomaticReconcileStatus.NumberOfReconciles).To(Equal(1))
			Expect(inst.Status.AutomaticReconcileStatus.LastReconcileTime.Time.UnixMilli()).To(Equal(t1.UnixMilli()))

			// 2nd retry

			t3 := t1.Add(61 * time.Minute)
			clok.SetTime(t3)
			// retry helper adds reconcile annotation to trigger a retry
			testutils.ShouldReconcile(ctx, ctrl, testutils.RequestFromObject(inst))
			Expect(state.Client.Get(ctx, kutil.ObjectKeyFromObject(inst), inst)).To(Succeed())
			Expect(inst.ObjectMeta.Annotations).To(HaveKeyWithValue(v1alpha1.OperationAnnotation, string(v1alpha1.ReconcileOperation))) // added
			Expect(inst.ObjectMeta.Annotations).To(HaveKey(v1alpha1.ReconcileReasonAnnotation))                                         // added
			Expect(inst.Status.JobID).To(Equal(inst.Status.JobIDFinished))
			Expect(inst.Status.AutomaticReconcileStatus).NotTo(BeNil())
			Expect(inst.Status.AutomaticReconcileStatus.Generation).To(Equal(inst.Generation))
			Expect(inst.Status.AutomaticReconcileStatus.NumberOfReconciles).To(Equal(2))
			Expect(inst.Status.AutomaticReconcileStatus.LastReconcileTime.Time.UnixMilli()).To(Equal(t3.UnixMilli()))

			// installation gets a new job id
			testutils.ShouldReconcile(ctx, ctrl, testutils.RequestFromObject(inst))
			Expect(state.Client.Get(ctx, kutil.ObjectKeyFromObject(inst), inst)).To(Succeed())
			Expect(inst.ObjectMeta.Annotations).NotTo(HaveKeyWithValue(v1alpha1.OperationAnnotation, string(v1alpha1.ReconcileOperation))) // removed
			Expect(inst.ObjectMeta.Annotations).NotTo(HaveKey(v1alpha1.ReconcileReasonAnnotation))                                         // removed
			Expect(inst.Status.JobID).NotTo(Equal(inst.Status.JobIDFinished))                                                              // new job id
			Expect(inst.Status.AutomaticReconcileStatus).NotTo(BeNil())
			Expect(inst.Status.AutomaticReconcileStatus.Generation).To(Equal(inst.Generation))
			Expect(inst.Status.AutomaticReconcileStatus.NumberOfReconciles).To(Equal(2))
			Expect(inst.Status.AutomaticReconcileStatus.LastReconcileTime.Time.UnixMilli()).To(Equal(t3.UnixMilli()))

			// reconcile fails; retry helper schedules next reconcile event
			testutils.ShouldReconcile(ctx, ctrl, testutils.RequestFromObject(inst))
			Expect(state.Client.Get(ctx, kutil.ObjectKeyFromObject(inst), inst)).To(Succeed())
			Expect(inst.ObjectMeta.Annotations).NotTo(HaveKeyWithValue(v1alpha1.OperationAnnotation, string(v1alpha1.ReconcileOperation)))
			Expect(inst.ObjectMeta.Annotations).NotTo(HaveKey(v1alpha1.ReconcileReasonAnnotation))
			Expect(inst.Status.JobID).To(Equal(inst.Status.JobIDFinished))
			Expect(inst.Status.AutomaticReconcileStatus).NotTo(BeNil())
			Expect(inst.Status.AutomaticReconcileStatus.Generation).To(Equal(inst.Generation))
			Expect(inst.Status.AutomaticReconcileStatus.NumberOfReconciles).To(Equal(2))
			Expect(inst.Status.AutomaticReconcileStatus.LastReconcileTime.Time.UnixMilli()).To(Equal(t3.UnixMilli()))

			// 3rd retry

			t4 := t3.Add(61 * time.Minute)
			clok.SetTime(t4)
			// retry helper adds reconcile annotation to trigger a retry
			testutils.ShouldReconcile(ctx, ctrl, testutils.RequestFromObject(inst))
			Expect(state.Client.Get(ctx, kutil.ObjectKeyFromObject(inst), inst)).To(Succeed())
			Expect(inst.ObjectMeta.Annotations).To(HaveKeyWithValue(v1alpha1.OperationAnnotation, string(v1alpha1.ReconcileOperation))) // added
			Expect(inst.ObjectMeta.Annotations).To(HaveKey(v1alpha1.ReconcileReasonAnnotation))                                         // added
			Expect(inst.Status.JobID).To(Equal(inst.Status.JobIDFinished))
			Expect(inst.Status.AutomaticReconcileStatus).NotTo(BeNil())
			Expect(inst.Status.AutomaticReconcileStatus.Generation).To(Equal(inst.Generation))
			Expect(inst.Status.AutomaticReconcileStatus.NumberOfReconciles).To(Equal(3))
			Expect(inst.Status.AutomaticReconcileStatus.LastReconcileTime.Time.UnixMilli()).To(Equal(t4.UnixMilli()))

			// installation gets a new job id
			testutils.ShouldReconcile(ctx, ctrl, testutils.RequestFromObject(inst))
			Expect(state.Client.Get(ctx, kutil.ObjectKeyFromObject(inst), inst)).To(Succeed())
			Expect(inst.ObjectMeta.Annotations).NotTo(HaveKeyWithValue(v1alpha1.OperationAnnotation, string(v1alpha1.ReconcileOperation))) // removed
			Expect(inst.ObjectMeta.Annotations).NotTo(HaveKey(v1alpha1.ReconcileReasonAnnotation))                                         // removed
			Expect(inst.Status.JobID).NotTo(Equal(inst.Status.JobIDFinished))                                                              // new job id
			Expect(inst.Status.AutomaticReconcileStatus).NotTo(BeNil())
			Expect(inst.Status.AutomaticReconcileStatus.Generation).To(Equal(inst.Generation))
			Expect(inst.Status.AutomaticReconcileStatus.NumberOfReconciles).To(Equal(3))
			Expect(inst.Status.AutomaticReconcileStatus.LastReconcileTime.Time.UnixMilli()).To(Equal(t4.UnixMilli()))

			// reconcile fails; max number of retries reached
			testutils.ShouldReconcileButRetry(ctx, ctrl, testutils.RequestFromObject(inst))
			Expect(state.Client.Get(ctx, kutil.ObjectKeyFromObject(inst), inst)).To(Succeed())
			Expect(inst.ObjectMeta.Annotations).NotTo(HaveKeyWithValue(v1alpha1.OperationAnnotation, string(v1alpha1.ReconcileOperation)))
			Expect(inst.ObjectMeta.Annotations).NotTo(HaveKey(v1alpha1.ReconcileReasonAnnotation))
			Expect(inst.Status.JobID).To(Equal(inst.Status.JobIDFinished))
			Expect(inst.Status.AutomaticReconcileStatus).NotTo(BeNil())
			Expect(inst.Status.AutomaticReconcileStatus.Generation).To(Equal(inst.Generation))
			Expect(inst.Status.AutomaticReconcileStatus.NumberOfReconciles).To(Equal(3))
			Expect(inst.Status.AutomaticReconcileStatus.LastReconcileTime.Time.UnixMilli()).To(Equal(t4.UnixMilli()))

			// all retries done

			t5 := t4.Add(61 * time.Minute)
			clok.SetTime(t5)
			// retry handler does not add a reconcile annotation because the maximum number of retries is reached
			testutils.ShouldReconcile(ctx, ctrl, testutils.RequestFromObject(inst))
			Expect(state.Client.Get(ctx, kutil.ObjectKeyFromObject(inst), inst)).To(Succeed())
			Expect(inst.ObjectMeta.Annotations).NotTo(HaveKeyWithValue(v1alpha1.OperationAnnotation, string(v1alpha1.ReconcileOperation))) // not added
			Expect(inst.ObjectMeta.Annotations).NotTo(HaveKey(v1alpha1.ReconcileReasonAnnotation))                                         // not added
			Expect(inst.Status.JobID).To(Equal(inst.Status.JobIDFinished))
			Expect(inst.Status.AutomaticReconcileStatus).NotTo(BeNil())
			Expect(inst.Status.AutomaticReconcileStatus.Generation).To(Equal(inst.Generation))
			Expect(inst.Status.AutomaticReconcileStatus.NumberOfReconciles).To(Equal(3))
			Expect(inst.Status.AutomaticReconcileStatus.LastReconcileTime.Time.UnixMilli()).To(Equal(t4.UnixMilli()))

			// update installation and add reconcile annotation

			inst.Spec.Imports.Targets[0].Target = inst.Spec.Imports.Targets[0].Target + "-2"
			Expect(testutils.AddReconcileAnnotation(ctx, testenv, inst)).To(Succeed())

			t6 := t5.Add(3 * time.Hour)
			clok.SetTime(t6)
			// retry handler resets the retry status because of the reconcile annotation
			testutils.ShouldReconcile(ctx, ctrl, testutils.RequestFromObject(inst))
			Expect(state.Client.Get(ctx, kutil.ObjectKeyFromObject(inst), inst)).To(Succeed())
			Expect(inst.ObjectMeta.Annotations).NotTo(HaveKeyWithValue(v1alpha1.OperationAnnotation, string(v1alpha1.ReconcileOperation))) // removed
			Expect(inst.ObjectMeta.Annotations).NotTo(HaveKey(v1alpha1.ReconcileReasonAnnotation))                                         // removed
			Expect(inst.Status.JobID).NotTo(Equal(inst.Status.JobIDFinished))                                                              // new job id
			Expect(inst.Status.AutomaticReconcileStatus).To(BeNil())                                                                       // reset

			// installation fails; retry handler directly triggers a retry
			testutils.ShouldReconcile(ctx, ctrl, testutils.RequestFromObject(inst))
			Expect(state.Client.Get(ctx, kutil.ObjectKeyFromObject(inst), inst)).To(Succeed())
			Expect(inst.ObjectMeta.Annotations).To(HaveKeyWithValue(v1alpha1.OperationAnnotation, string(v1alpha1.ReconcileOperation))) // added
			Expect(inst.ObjectMeta.Annotations).To(HaveKey(v1alpha1.ReconcileReasonAnnotation))                                         // added
			Expect(inst.Status.JobID).To(Equal(inst.Status.JobIDFinished))
			Expect(inst.Status.AutomaticReconcileStatus).NotTo(BeNil())
			Expect(inst.Status.AutomaticReconcileStatus.Generation).To(Equal(inst.Generation))
			Expect(inst.Status.AutomaticReconcileStatus.NumberOfReconciles).To(Equal(1))
			Expect(inst.Status.AutomaticReconcileStatus.LastReconcileTime.Time.UnixMilli()).To(Equal(t6.UnixMilli()))
		})
	})
})<|MERGE_RESOLUTION|>--- conflicted
+++ resolved
@@ -40,18 +40,8 @@
 			op = lsoperation.NewOperation(testenv.Client, api.LandscaperScheme, record.NewFakeRecorder(1024))
 			clok = &testing.FakePassiveClock{}
 
-<<<<<<< HEAD
-			ctrl = installationsctl.NewTestActuator(*op, logging.Discard(), clok, &config.LandscaperConfiguration{})
-=======
 			ctrl = installationsctl.NewTestActuator(*op, testenv.Client, logging.Discard(), clok,
-				&config.LandscaperConfiguration{
-					Registry: config.RegistryConfiguration{
-						Local: &config.LocalRegistryConfiguration{
-							RootPath: "./testdata",
-						},
-					},
-				}, "test-inst2-"+testutils.GetNextCounter())
->>>>>>> 8733126b
+				&config.LandscaperConfiguration{}, "test-inst2-"+testutils.GetNextCounter())
 		})
 
 		AfterEach(func() {
